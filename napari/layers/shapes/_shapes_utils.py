from __future__ import annotations

import itertools
import tempfile
import typing
from typing import TYPE_CHECKING, overload

import numpy as np
from scipy import sparse
from skimage import measure
from skimage.draw import line, polygon2mask
from vispy.geometry import Triangulation
from vispy.visuals.tube import _frenet_frames

<<<<<<< HEAD
from napari.layers.shapes import _accelerated_triangulate_dispatch as atd
from napari.layers.shapes.shape_types import (
    CoordinateArray,
    CoordinateArray2D,
    CoordinateArray3D,
    EdgeArray,
    TriangleArray,
=======
from napari.layers.shapes import (
    _accelerated_triangulate_dispatch as _triangulate_dispatch,
>>>>>>> 5d5a7254
)
from napari.utils.translations import trans

if TYPE_CHECKING:
    import numpy.typing as npt

try:
    # see https://github.com/vispy/vispy/issues/1029
    from triangle import triangulate
except ModuleNotFoundError:
    triangulate = None


def find_planar_axis(
    points: npt.NDArray,
) -> tuple[npt.NDArray, int | None, float | None]:
    """Find an axis along which the input points are planar.

    If points are 2D, they are returned unchanged.

    If there is a planar axis, return the corresponding 2D points, the axis
    position, and the coordinate of the plane.

    If there is *no* planar axis, return an empty dataset.

    Parameters
    ----------
    points : array, shape (npoints, ndim)
        An array of point coordinates. ``ndim`` must be 2 or 3.

    Returns
    -------
    points2d : array, shape (npoints | 0, 2)
        Array of 2D points. May be empty if input points are not planar along
        any axis.
    axis_idx : int | None
        The axis along which points are planar.
    value : float | None
        The coordinate of the points along ``axis``.
    """
    ndim = points.shape[1]
    if ndim == 2:
        return points, None, None
    for axis_idx in range(ndim):
        values = np.unique(points[:, axis_idx])
        if len(values) == 1:
            return np.delete(points, axis_idx, axis=1), axis_idx, values[0]
    return np.empty((0, 2), dtype=points.dtype), None, None


def _fan_triangulation(poly: npt.NDArray) -> tuple[npt.NDArray, npt.NDArray]:
    """Return a fan triangulation of a given polygon.

    https://en.wikipedia.org/wiki/Fan_triangulation

    Parameters
    ----------
    poly: numpy array of float, shape (N, 3)
        Polygon vertices, in order.

    Returns
    -------
    vertices : numpy array of float, shape (N, 3)
        The vertices of the triangulation. In this case, the input array.
    triangles : numpy array of int, shape (N, 3)
        The triangles of the triangulation, as triplets of indices into the
        vertices array.
    """
    vertices = np.copy(poly)
    triangles = np.zeros((len(poly) - 2, 3), dtype=np.uint32)
    triangles[:, 1] = np.arange(1, len(poly) - 1)
    triangles[:, 2] = np.arange(2, len(poly))
    return vertices, triangles


def inside_boxes(boxes):
    """Checks which boxes contain the origin. Boxes need not be axis aligned

    Parameters
    ----------
    boxes : (N, 8, 2) array
        Array of N boxes that should be checked

    Returns
    -------
    inside : (N,) array of bool
        True if corresponding box contains the origin.
    """

    AB = boxes[:, 0] - boxes[:, 6]
    AM = boxes[:, 0]
    BC = boxes[:, 6] - boxes[:, 4]
    BM = boxes[:, 6]

    ABAM = np.multiply(AB, AM).sum(1)
    ABAB = np.multiply(AB, AB).sum(1)
    BCBM = np.multiply(BC, BM).sum(1)
    BCBC = np.multiply(BC, BC).sum(1)

    c1 = ABAM >= 0
    c2 = ABAM <= ABAB
    c3 = BCBM >= 0
    c4 = BCBM <= BCBC

    inside = np.all(np.array([c1, c2, c3, c4]), axis=0)

    return inside


def triangles_intersect_box(triangles, corners):
    """Determines which triangles intersect an axis aligned box.

    Parameters
    ----------
    triangles : (N, 3, 2) array
        Array of vertices of triangles to be tested
    corners : (2, 2) array
        Array specifying corners of a box

    Returns
    -------
    intersects : (N,) array of bool
        Array with `True` values for triangles intersecting the box
    """

    vertices_inside = triangle_vertices_inside_box(triangles, corners)
    edge_intersects = triangle_edges_intersect_box(triangles, corners)

    intersects = np.logical_or(vertices_inside, edge_intersects)

    return intersects


def triangle_vertices_inside_box(triangles, corners):
    """Determines which triangles have vertices inside an axis aligned box.

    Parameters
    ----------
    triangles : (N, 3, 2) array
        Array of vertices of triangles to be tested
    corners : (2, 2) array
        Array specifying corners of a box

    Returns
    -------
    inside : (N,) array of bool
        Array with `True` values for triangles with vertices inside the box
    """
    box = create_box(corners)[[0, 4]]

    vertices_inside = np.empty(triangles.shape[:-1], dtype=bool)
    for i in range(3):
        # check if each triangle vertex is inside the box
        below_top = np.all(box[1] >= triangles[:, i, :], axis=1)
        above_bottom = np.all(triangles[:, i, :] >= box[0], axis=1)
        vertices_inside[:, i] = np.logical_and(below_top, above_bottom)

    inside = np.any(vertices_inside, axis=1)

    return inside


def triangle_edges_intersect_box(triangles, corners):
    """Determines which triangles have edges that intersect the edges of an
    axis aligned box.

    Parameters
    ----------
    triangles : (N, 3, 2) array
        Array of vertices of triangles to be tested
    corners : (2, 2) array
        Array specifying corners of a box

    Returns
    -------
    intersects : (N,) array of bool
        Array with `True` values for triangles with edges that intersect the
        edges of the box.
    """
    box = create_box(corners)[[0, 2, 4, 6]]

    intersects = np.zeros([len(triangles), 12], dtype=bool)
    for i in range(3):
        # check if each triangle edge
        p1 = triangles[:, i, :]
        q1 = triangles[:, (i + 1) % 3, :]

        for j in range(4):
            # Check the four edges of the box
            p2 = box[j]
            q2 = box[(j + 1) % 3]
            intersects[:, i * 3 + j] = [
                lines_intersect(p1[k], q1[k], p2, q2) for k in range(len(p1))
            ]

    return np.any(intersects, axis=1)


def lines_intersect(p1, q1, p2, q2):
    """Determines if line segment p1q1 intersects line segment p2q2

    Parameters
    ----------
    p1 : (2,) array
        Array of first point of first line segment
    q1 : (2,) array
        Array of second point of first line segment
    p2 : (2,) array
        Array of first point of second line segment
    q2 : (2,) array
        Array of second point of second line segment

    Returns
    -------
    intersects : bool
        Bool indicating if line segment p1q1 intersects line segment p2q2
    """
    # Determine four orientations
    o1 = atd.orientation(p1, q1, p2)
    o2 = atd.orientation(p1, q1, q2)
    o3 = atd.orientation(p2, q2, p1)
    o4 = atd.orientation(p2, q2, q1)

    # Test general case
    if (o1 != o2) and (o3 != o4):
        return True

    # Test special cases
    # p1, q1 and p2 are collinear and p2 lies on segment p1q1
    if o1 == 0 and on_segment(p1, p2, q1):
        return True

    # p1, q1 and q2 are collinear and q2 lies on segment p1q1
    if o2 == 0 and on_segment(p1, q2, q1):
        return True

    # p2, q2 and p1 are collinear and p1 lies on segment p2q2
    if o3 == 0 and on_segment(p2, p1, q2):
        return True

    # p2, q2 and q1 are collinear and q1 lies on segment p2q2
    if o4 == 0 and on_segment(p2, q1, q2):  # noqa: SIM103
        return True

    # Doesn't fall into any special cases
    return False


def on_segment(p, q, r):
    """Checks if q is on the segment from p to r

    Parameters
    ----------
    p : (2,) array
        Array of first point of segment
    q : (2,) array
        Array of point to check if on segment
    r : (2,) array
        Array of second point of segment

    Returns
    -------
    on : bool
        Bool indicating if q is on segment from p to r
    """
    if max(p[0], r[0]) >= q[0] >= min(p[0], r[0]) and max(p[1], r[1]) >= q[
        1
    ] >= min(p[1], r[1]):
        on = True
    else:
        on = False

    return on


def is_collinear(points: npt.NDArray) -> bool:
    """Determines if a list of 2D points are collinear.

    Parameters
    ----------
    points : (N, 2) array
        Points to be tested for collinearity

    Returns
    -------
    val : bool
        True is all points are collinear, False otherwise.
    """
    if len(points) < 3:
        return True

    # The collinearity test takes three points, the first two are the first
    # two in the list, and then the third is iterated through in the loop
    return all(
        atd.orientation(points[0], points[1], p) == 0 for p in points[2:]
    )


def point_to_lines(point, lines):
    """Calculate the distance between a point and line segments and returns the
    index of the closest line. First calculates the distance to the infinite
    line, then checks if the projected point lies between the line segment
    endpoints. If not, calculates distance to the endpoints

    Parameters
    ----------
    point : np.ndarray
        1x2 array of specifying the point
    lines : np.ndarray
        Nx2x2 array of line segments

    Returns
    -------
    index : int
        Integer index of the closest line
    location : float
        Normalized location of intersection of the distance normal to the line
        closest. Less than 0 means an intersection before the line segment
        starts. Between 0 and 1 means an intersection inside the line segment.
        Greater than 1 means an intersection after the line segment ends
    """

    # shift and normalize vectors
    lines_vectors = lines[:, 1] - lines[:, 0]
    point_vectors = point - lines[:, 0]
    end_point_vectors = point - lines[:, 1]
    norm_lines = np.linalg.norm(lines_vectors, axis=1, keepdims=True)
    reject = (norm_lines == 0).squeeze()
    norm_lines[reject] = 1
    unit_lines = lines_vectors / norm_lines

    # calculate distance to line (2D cross-product)
    line_dist = abs(
        unit_lines[..., 0] * point_vectors[..., 1]
        - unit_lines[..., 1] * point_vectors[..., 0]
    )

    # calculate scale
    line_loc = (unit_lines * point_vectors).sum(axis=1) / norm_lines.squeeze()

    # for points not falling inside segment calculate distance to appropriate
    # endpoint
    line_dist[line_loc < 0] = np.linalg.norm(
        point_vectors[line_loc < 0], axis=1
    )
    line_dist[line_loc > 1] = np.linalg.norm(
        end_point_vectors[line_loc > 1], axis=1
    )
    line_dist[reject] = np.linalg.norm(point_vectors[reject], axis=1)
    line_loc[reject] = 0.5

    # calculate closet line
    index = np.argmin(line_dist)
    location = line_loc[index]

    return index, location


def create_box(data: npt.NDArray) -> npt.NDArray:
    """Creates the axis aligned interaction box of a list of points

    Parameters
    ----------
    data : np.ndarray
        Nx2 array of points whose interaction box is to be found

    Returns
    -------
    box : np.ndarray
        9x2 array of vertices of the interaction box. The first 8 points are
        the corners and midpoints of the box in clockwise order starting in the
        upper-left corner. The last point is the center of the box
    """
    min_val = [data[:, 0].min(axis=0), data[:, 1].min(axis=0)]
    max_val = [data[:, 0].max(axis=0), data[:, 1].max(axis=0)]
    tl = np.array([min_val[0], min_val[1]])
    tr = np.array([max_val[0], min_val[1]])
    br = np.array([max_val[0], max_val[1]])
    bl = np.array([min_val[0], max_val[1]])
    box = np.array(
        [
            tl,
            (tl + tr) / 2,
            tr,
            (tr + br) / 2,
            br,
            (br + bl) / 2,
            bl,
            (bl + tl) / 2,
            (tl + tr + br + bl) / 4,
        ]
    )
    return box


def rectangle_to_box(data: npt.NDArray) -> npt.NDArray:
    """Converts the four corners of a rectangle into a interaction box like
    representation. If the rectangle is not axis aligned the resulting box
    representation will not be axis aligned either

    Parameters
    ----------
    data : np.ndarray
        4xD array of corner points to be converted to a box like representation

    Returns
    -------
    box : np.ndarray
        9xD array of vertices of the interaction box. The first 8 points are
        the corners and midpoints of the box in clockwise order starting in the
        upper-left corner. The last point is the center of the box
    """
    if data.shape[0] != 4:
        raise ValueError(
            trans._(
                'Data shape does not match expected `[4, D]` shape specifying corners for the rectangle',
                deferred=True,
            )
        )
    box = np.array(
        [
            data[0],
            (data[0] + data[1]) / 2,
            data[1],
            (data[1] + data[2]) / 2,
            data[2],
            (data[2] + data[3]) / 2,
            data[3],
            (data[3] + data[0]) / 2,
            data.mean(axis=0),
        ]
    )
    return box


def find_corners(data: npt.NDArray) -> npt.NDArray:
    """Finds the four corners of the interaction box defined by an array of
    points

    Parameters
    ----------
    data : np.ndarray
        Nx2 array of points whose interaction box is to be found

    Returns
    -------
    corners : np.ndarray
        4x2 array of corners of the bounding box
    """
    min_val = data.min(axis=0)
    max_val = data.max(axis=0)
    tl = np.array([min_val[0], min_val[1]])
    tr = np.array([max_val[0], min_val[1]])
    br = np.array([max_val[0], max_val[1]])
    bl = np.array([min_val[0], max_val[1]])
    corners = np.array([tl, tr, br, bl])
    return corners


def center_radii_to_corners(
    center: npt.NDArray, radii: npt.NDArray
) -> npt.NDArray:
    """Expands a center and radii into a four corner rectangle

    Parameters
    ----------
    center : np.ndarray
        Length 2 array of the center coordinates.
    radii : np.ndarray
        Length 2 array of the two radii.

    Returns
    -------
    corners : np.ndarray
        4x2 array of corners of the bounding box.
    """
    data = np.array([center + radii, center - radii])
    corners = find_corners(data)
    return corners


def triangulate_ellipse(
    corners: npt.NDArray, num_segments: int = 100
) -> tuple[npt.NDArray, npt.NDArray]:
    """Determines the triangulation of a path. The resulting `offsets` can
    multiplied by a `width` scalar and be added to the resulting `centers`
    to generate the vertices of the triangles for the triangulation, i.e.
    `vertices = centers + width*offsets`. Using the `centers` and `offsets`
    representation thus allows for the computed triangulation to be
    independent of the line width.

    Parameters
    ----------
    corners : np.ndarray
        4xD array of four bounding corners of the ellipse. The ellipse will
        still be computed properly even if the rectangle determined by the
        corners is not axis aligned. D in {2,3}
    num_segments : int
        Integer determining the number of segments to use when triangulating
        the ellipse

    Returns
    -------
    vertices : np.ndarray
        Mx2/Mx3 array coordinates of vertices for triangulating an ellipse.
        Includes the center vertex of the ellipse, followed by `num_segments`
        vertices around the boundary of the ellipse (M = `num_segments`+1)
    triangles : np.ndarray
        Px3 array of the indices of the vertices for the triangles of the
        triangulation. Has length (P) given by `num_segments`,
        (P = M-1 = num_segments)

    Notes
    -----
    Despite it's name the ellipse will have num_segments-1 segments on their outline.
    That is to say num_segments=7 will lead to ellipses looking like hexagons.

    The behavior of this function is not well defined if the ellipse is degenerate
    in the current plane/volume you are currently observing.


    """
    if corners.shape[0] != 4:
        raise ValueError(
            trans._(
                'Data shape does not match expected `[4, D]` shape specifying corners for the ellipse',
                deferred=True,
            )
        )
    assert corners.shape in {(4, 2), (4, 3)}
    center = corners.mean(axis=0)
    adjusted = corners - center

    # Take to consecutive corners difference
    # that give us the 1/2 minor and major axes.
    ax1 = (adjusted[1] - adjusted[0]) / 2
    ax2 = (adjusted[2] - adjusted[1]) / 2
    # Compute the transformation matrix from the unit circle
    # to our current ellipse.
    # ... it's easy just the 1/2 minor/major axes for the two column
    # note that our transform shape will depends on whether we are 2D-> 2D (matrix, 2 by 2),
    # or 2D -> 3D (matrix 2 by 3).
    transform = np.stack((ax1, ax2))
    if corners.shape == (4, 2):
        assert transform.shape == (2, 2)
    else:
        assert transform.shape == (2, 3)

    # we discretize the unit circle always in 2D.
    v2d = np.zeros((num_segments + 1, 2), dtype=np.float32)
    theta = np.linspace(0, np.deg2rad(360), num_segments)
    v2d[1:, 0] = np.cos(theta)
    v2d[1:, 1] = np.sin(theta)

    # ! vertices shape can be 2,M or 3,M depending on the transform.
    vertices = np.matmul(v2d, transform)

    # Shift back to center
    vertices = vertices + center

    triangles = (
        np.arange(num_segments) + np.array([[0], [1], [2]])
    ).T * np.array([0, 1, 1])
    triangles[-1, 2] = 1

    return vertices, triangles


def _cull_triangles_not_in_poly(vertices, triangles, poly):
    """Remove triangles that are not inside the polygon.

    Parameters
    ----------
    vertices: np.ndarray[np.floating], shape (N, 2)
        The vertices of the triangulation. Holes in the polygon are defined by
        an embedded polygon that starts from an arbitrary point in the
        enclosing polygon and wind in the opposite direction.
    triangles: np.ndarray[np.intp], shape (M, 3)
        Triangles in the triangulation, defined by three indices into the
        vertex array.
    poly: np.ndarray[np.floating], shape (P, 2)
        The vertices of the polygon. Holes in the polygon are defined by
        an embedded polygon that starts from an arbitrary point in the
        enclosing polygon and wind in the opposite direction.

    Returns
    -------
    culled_triangles: np.ndarray[np.intp], shape (P, 3), P ≤ M
        A subset of the input triangles.
    """
    centers = np.mean(vertices[triangles], axis=1)
    in_poly = measure.points_in_poly(centers, poly)
    return triangles[in_poly]


def _fix_vertices_if_needed(
    vertices: CoordinateArray2D, axis: int | None, value: float | None
) -> CoordinateArray:
    """Fix the vertices if they are not planar along the given axis.

    Parameters
    ----------
    vertices: np.ndarray[np.floating], shape (N, 2)
        The vertices of the triangulation. Holes in the polygon are defined by
        an embedded polygon that starts from an arbitrary point in the
        enclosing polygon and wind in the opposite direction.
    axis: int
        The axis along which the vertices are planar.
    value: float
        The coordinate of the plane.

    Returns
    -------
    new_vertices: np.ndarray[np.floating], shape (N, 3)
        The vertices of the triangulation with the given axis fixed.
    """
    if axis is None or value is None:
        return vertices
    new_vertices = np.insert(vertices, axis, value, axis=1)
    return new_vertices


def triangulate_face_and_edges(
    polygon_vertices: CoordinateArray,
) -> tuple[
    tuple[np.ndarray, np.ndarray], tuple[np.ndarray, np.ndarray, np.ndarray]
]:
    """Determines the triangulation of the face and edges of a shape.

    Parameters
    ----------
    polygon_vertices : np.ndarray
        Nx2 array of vertices of shape to be triangulated

    Returns
    -------
    face : tuple[np.ndarray, np.ndarray]
        Tuple of vertices, offsets, and triangles of the face.
    edges : tuple[np.ndarray, np.ndarray, np.ndarray]
        Tuple of vertices and triangles of the edges.
    """
    data2d, axis, value = find_planar_axis(polygon_vertices)

    if not len(data2d) or is_collinear(data2d):
        return (
            np.empty((0, polygon_vertices.shape[1]), dtype=np.float32),
            np.empty((0, 3), dtype=np.int32),
        ), triangulate_edge(polygon_vertices, closed=True)

    if atd.is_convex(data2d):
        face_triangulation = _fan_triangulation(data2d)
        return (
            _fix_vertices_if_needed(
                face_triangulation[0], axis=axis, value=value
            ),
            face_triangulation[1],
        ), triangulate_edge(polygon_vertices, closed=True)

    raw_vertices, edges = atd.normalize_vertices_and_edges(data2d, close=True)

    try:
        face_triangulation = _triangulate_face(
            raw_vertices.copy(), edges.copy(), polygon_vertices
        )
    except Exception as e:  # pragma: no cover
        path = tempfile.mktemp(prefix='napari_triang_', suffix='.npz')
        text_path = tempfile.mktemp(prefix='napari_triang_', suffix='.txt')
        np.savez(path, data=polygon_vertices)
        np.savetxt(text_path, polygon_vertices)
        raise RuntimeError(
            f'Triangulation failed. Data saved to {path} and {text_path}'
        ) from e
    face_triangulation = (
        _fix_vertices_if_needed(face_triangulation[0], axis=axis, value=value),
        face_triangulation[1],
    )
    if len(edges) == len(polygon_vertices):
        # There is no removed edge
        edges_triangulation = triangulate_edge(polygon_vertices, closed=True)

    else:
        # There is at least one removed edge

        edges_triangulation = reconstruct_and_triangulate_edge(
            raw_vertices, edges
        )

    return face_triangulation, edges_triangulation


@overload
def reconstruct_and_triangulate_edge(
    vertices: CoordinateArray2D, edges: EdgeArray
) -> tuple[CoordinateArray2D, CoordinateArray2D, TriangleArray]: ...


@overload
def reconstruct_and_triangulate_edge(
    vertices: CoordinateArray3D, edges: EdgeArray
) -> tuple[CoordinateArray3D, CoordinateArray3D, TriangleArray]: ...


def reconstruct_and_triangulate_edge(
    vertices: CoordinateArray, edges: EdgeArray
) -> tuple[CoordinateArray, CoordinateArray, TriangleArray]:
    """Based on the vertices and edges of a shape, reconstruct the list of shapes
    and triangulate them.

    Parameters
    ----------
    vertices: np.ndarray
        Nx2 or Nx3 array of vertices of shape to be triangulated
    edges: np.ndarray
        list of edges encoded as vertices.

    Returns
    -------
    """
    polygon_list = atd.reconstruct_polygons_from_edges(vertices, edges)
    centers_list = []
    offset_list = []
    triangles_list = []
    offset_idx = 0
    for polygon in polygon_list:
        centers, offset, triangles = triangulate_edge(polygon, closed=True)
        centers_list.append(centers)
        offset_list.append(offset)
        triangles_list.append(triangles + offset_idx)
        offset_idx += len(centers)
    return (
        np.concatenate(centers_list),
        np.concatenate(offset_list),
        np.concatenate(triangles_list),
    )


def triangulate_face(
    polygon_vertices: CoordinateArray2D,
) -> tuple[CoordinateArray2D, TriangleArray]:
    """Determines the triangulation of the face of a shape.

    Parameters
    ----------
    polygon_vertices : np.ndarray
        Nx2 array of vertices of shape to be triangulated

    Returns
    -------
    vertices : np.ndarray
        Mx2 array vertices of the triangles.
    triangles : np.ndarray
        Px3 array of the indices of the vertices that will form the
        triangles of the triangulation
    """
    if atd.is_convex(polygon_vertices):
        return _fan_triangulation(polygon_vertices)

    raw_vertices, edges = atd.normalize_vertices_and_edges(
        polygon_vertices, close=True
    )
    try:
        return _triangulate_face(raw_vertices, edges, polygon_vertices)
    except Exception as e:  # pragma: no cover
        path = tempfile.mktemp(prefix='napari_triang_', suffix='.npz')
        text_path = tempfile.mktemp(prefix='napari_triang_', suffix='.txt')
        np.savez(path, data=polygon_vertices)
        np.savetxt(text_path, polygon_vertices)
        raise RuntimeError(
            f'Triangulation failed. Data saved to {path} and {text_path}'
        ) from e


@overload
def _triangulate_face(
    raw_vertices: CoordinateArray2D,
    edges: EdgeArray,
    polygon_vertices: CoordinateArray,
) -> tuple[CoordinateArray2D, TriangleArray]: ...


@overload
def _triangulate_face(
    raw_vertices: CoordinateArray3D,
    edges: EdgeArray,
    polygon_vertices: CoordinateArray,
) -> tuple[CoordinateArray3D, TriangleArray]: ...


def _triangulate_face(
    raw_vertices: CoordinateArray,
    edges: EdgeArray,
    polygon_vertices: CoordinateArray,
) -> tuple[CoordinateArray, TriangleArray]:
    if triangulate is not None:
        # if the triangle library is installed, use it because it's faster.
        res = triangulate(
            {'vertices': raw_vertices, 'segments': edges}, opts='p'
        )
        vertices = res['vertices']
        raw_triangles = res['triangles']
        # unlike VisPy below, triangle's constrained Delaunay triangulation
        # returns triangles inside the hole as well. (I guess in case you want
        # to render holes but in a different color, for example.) In our case,
        # we want to get rid of them, so we cull them with some NumPy
        # calculations
        triangles = _cull_triangles_not_in_poly(
            vertices, raw_triangles, polygon_vertices
        )
    else:
<<<<<<< HEAD
        # otherwise, we use VisPy's triangulation, which is slower and gives
        # less balanced polygons, but works.
        tri = Triangulation(raw_vertices, edges)
        tri.triangulate()
        vertices, triangles = tri.pts, tri.tris
=======
        try:
            vertices, triangles = PolygonData(vertices=data).triangulate()
        except Exception as e:  # pragma: no cover
            path, text_path = _save_failed_triangulation(data)
            raise RuntimeError(
                f'Triangulation failed. Data saved to {path} and {text_path}'
            ) from e
>>>>>>> 5d5a7254

    triangles = triangles.astype(np.uint32)

    return vertices, triangles


@typing.overload
def triangulate_edge(
    path: CoordinateArray2D, closed: bool = False
) -> tuple[CoordinateArray2D, CoordinateArray2D, TriangleArray]: ...


@typing.overload
def triangulate_edge(
    path: CoordinateArray3D, closed: bool = False
) -> tuple[CoordinateArray3D, CoordinateArray3D, TriangleArray]: ...


def triangulate_edge(
    path: CoordinateArray, closed: bool = False
) -> tuple[CoordinateArray, CoordinateArray, TriangleArray]:
    """Determines the triangulation of a path.

    The resulting `offsets` can multiplied by a `width` scalar and be added
    to the resulting `centers` to generate the vertices of the triangles for
    the triangulation, i.e. `vertices = centers + width*offsets`. Using the
    `centers` and `offsets` representation thus allows for the computed
    triangulation to be independent of the line width.

    Parameters
    ----------
    path : np.ndarray
        Nx2 or Nx3 array of central coordinates of path to be triangulated
    closed : bool
        Bool which determines if the path is closed or not.

    Returns
    -------
    centers : np.ndarray
        Mx2 or Mx3 array central coordinates of path triangles.
    offsets : np.ndarray
        Mx2 or Mx3 array of the offsets to the central coordinates that need to
        be scaled by the line width and then added to the centers to
        generate the actual vertices of the triangulation
    triangles : np.ndarray
        Px3 array of the indices of the vertices that will form the
        triangles of the triangulation
    """

    path = np.asanyarray(path)

    # Remove any equal adjacent points
    if len(path) > 2:
        idx = np.concatenate([[True], ~np.all(path[1:] == path[:-1], axis=-1)])
        clean_path = path[idx].copy()

        if clean_path.shape[0] == 1:
            clean_path = np.concatenate((clean_path, clean_path), axis=0)
    else:
        clean_path = path

    if clean_path.shape[-1] == 2:
<<<<<<< HEAD
        centers, offsets, triangles = atd.generate_2D_edge_meshes(
            np.asarray(clean_path, dtype=np.float32), closed=closed
=======
        centers, offsets, triangles = (
            _triangulate_dispatch.generate_2D_edge_meshes(
                np.asarray(clean_path, dtype=np.float32), closed=closed
            )
>>>>>>> 5d5a7254
        )
    else:
        centers, offsets, triangles = generate_tube_meshes(
            clean_path, closed=closed
        )

    # offsets[2,1] = -0.5
    return centers, offsets, triangles


def _enclosing(
    bbox0_topleft, bbox0_bottomright, bbox1_topleft, bbox1_bottomright
):
    """Return true if bbox0 encloses bbox1."""
    return np.all(bbox0_topleft <= bbox1_topleft) and np.all(
        bbox0_bottomright >= bbox1_bottomright
    )


def _indices(labels_array):
    """Return csr_matrix where mat[i, j] is 1 iff labels_array[j] == i.

    Uses linear indices if labels_array has more than one dimension.

    See for discussion:
    https://github.com/scikit-image/scikit-image/issues/4855
    """
    linear_labels = labels_array.reshape(-1)
    idxs = np.arange(linear_labels.size)
    label_idxs = sparse.coo_matrix(
        (np.broadcast_to(1, idxs.size), (linear_labels, idxs))
    ).tocsr()
    return label_idxs


def _get_idxs(label2idxs_csr: sparse.csr_matrix, i: int) -> npt.NDArray:
    """Fast access to the nonzero indices corresponding to row i."""
    u, v = label2idxs_csr.indptr[i : i + 2]
    return label2idxs_csr.indices[u:v]


def _remove_internal_edges(path, keep_holes=True):
    """Remove holes from a path representing a polygon.

    Holes are represented as vertices winding in the opposite direction to the
    enclosing polygon. They depart and reenter the enclosing polygon from the
    same vertex, so that the edge appears twice.

    This function removes the edge connecting the perimiter to the hole, finds
    the connected components among the remaining edges, and removes all
    components except the one with the largest extent.
    """
    v, e = atd.normalize_vertices_and_edges(path, close=True)
    n_edge = len(e)
    if n_edge == 0:
        # if there's not enough edges in the path, return fast.
        # Note: this condition can probably be expanded: the smallest hole
        # is 3 edges within 3 edges (a triangle within a triangle), so we
        # should be able to use this exit with n_edge < 6. However, there may
        # be some edge cases to consider when drawing partial polygons
        return path
    m = np.max(e)
    csr = sparse.coo_matrix(
        (np.ones(n_edge), tuple(e.T)), shape=(m + 1, m + 1)
    ).tocsr()
    n_comp, labels = sparse.csgraph.connected_components(csr, directed=False)
    comp2idxs = _indices(labels)
    idxs = [_get_idxs(comp2idxs, i) for i in range(n_comp)]
    # having found the connected components, we make sure we sort the vertices
    # in adjacent sequence.
    # TODO: Check whether we can simplify this step.
    #  This *might* be unnecessary work because the unique vertices might be
    #  in the correct order anyway.
    path_orders = [
        sparse.csgraph.depth_first_order(
            csr, idx[0], directed=False, return_predecessors=False
        )
        for idx in idxs
    ]
    paths = [v[path_order] for path_order in path_orders]
    if not keep_holes:
        # any holes will necessarily have a smaller span than the enclosing
        # polygon, so it is sufficient to check the ptp (max-min) of each array
        # along an arbitrary axis
        paths = [max(paths, key=lambda p: np.ptp(p[:, 0]))]
    return paths


def _combine_meshes(meshes_list):
    """Combine a list of (centers, offsets, triangles) meshes into one.

    Meshes are generated as tuples of (centers, offsets, triangles), where the
    triangles index into the centers and offsets arrays (see
    :func:`generate_2D_edge_meshes`). To convert multiple instances into a
    single mesh, the centers and offsets can simply be concatenated, but the
    triangle indices must be incremented by the cumulative length of the
    previous centers arrays.

    Parameters
    ----------
    meshes_list : list of tuple of arrays
        A list where each element is a tuple of (centers, offsets, triangles).
        Centers is an Mx2 or Mx3 array, offsets is an Mx2 or Mx3 array (where
        M is the number of vertices in the triangulation), and triangles is a
        Px3 array of integers, where each integer is an index into the centers
        array.

    Returns
    -------
    centers : np.ndarray of float
        Mx2 or Mx3 array of vertex coordinates.
    offsets : np.ndarray of float
        Mx2 or Mx3 array of offsets for edge width.
    triangles : np.ndarray of int
        Px3 array of indices into centers to form the triangles.
    """
    if len(meshes_list) == 1:
        # nothing to do in this case!
        return meshes_list[0]
    centers_list, offsets_list, triangles_list = list(
        zip(*meshes_list, strict=False)
    )
    # Prepend zero because np.cumsum is flawed. See:
    # https://mail.python.org/archives/list/numpy-discussion@python.org/message/PCFRGU5B4OLYA7NQDWX3Q5Q2Y5IBGP65/
    # and discussion in that thread and linked GitHub issues and threads.
    # cumulative size offsets will be one too long but we don't care, zip will
    # take care of it.
    cumulative_size_offsets = np.cumsum([0] + [len(c) for c in centers_list])
    triangles = np.concatenate(
        [
            t + off
            for t, off in zip(
                triangles_list, cumulative_size_offsets, strict=False
            )
        ],
        axis=0,
    )
    centers = np.concatenate(centers_list, axis=0)
    offsets = np.concatenate(offsets_list, axis=0)
    return centers, offsets, triangles


def generate_tube_meshes(path, closed=False, tube_points=10):
    """Generates list of mesh vertices and triangles from a path

    Adapted from vispy.visuals.TubeVisual
    https://github.com/vispy/vispy/blob/main/vispy/visuals/tube.py

    Parameters
    ----------
    path : (N, 3) array
        Vertices specifying the path.
    closed : bool
        Bool which determines if the path is closed or not.
    tube_points : int
        The number of points in the circle-approximating polygon of the
        tube's cross section.

    Returns
    -------
    centers : (M, 3) array
        Vertices of all triangles for the lines
    offsets : (M, D) array
        offsets of all triangles for the lines
    triangles : (P, 3) array
        Vertex indices that form the mesh triangles
    """
    points = np.array(path).astype(float)

    if closed and not np.array_equal(points[0], points[-1]):
        points = np.concatenate([points, [points[0]]], axis=0)

    _tangents, normals, binormals = _frenet_frames(points, closed)

    segments = len(points) - 1

    # get the positions of each vertex
    grid = np.zeros((len(points), tube_points, 3))
    grid_off = np.zeros((len(points), tube_points, 3))
    for i in range(len(points)):
        pos = points[i]
        normal = normals[i]
        binormal = binormals[i]

        # Add a vertex for each point on the circle
        v = np.arange(tube_points, dtype=float) / tube_points * 2 * np.pi
        cx = -1.0 * np.cos(v)
        cy = np.sin(v)
        grid[i] = pos
        grid_off[i] = cx[:, np.newaxis] * normal + cy[:, np.newaxis] * binormal

    # construct the mesh
    indices: list[tuple[int, int, int]] = []
    for i, j in itertools.product(range(segments), range(tube_points)):
        ip = (i + 1) % segments if closed else i + 1
        jp = (j + 1) % tube_points

        index_a = i * tube_points + j
        index_b = ip * tube_points + j
        index_c = ip * tube_points + jp
        index_d = i * tube_points + jp

        indices.extend(
            ([index_a, index_b, index_d], [index_b, index_c, index_d])  # type: ignore[arg-type]
        )
    triangles = np.array(indices, dtype=np.uint32)

    centers = grid.reshape(grid.shape[0] * grid.shape[1], 3)
    offsets = grid_off.reshape(grid_off.shape[0] * grid_off.shape[1], 3)

    return centers, offsets, triangles


def path_to_mask(
    mask_shape: npt.NDArray, vertices: npt.NDArray
) -> npt.NDArray[np.bool_]:
    """Converts a path to a boolean mask with `True` for points lying along
    each edge.

    Parameters
    ----------
    mask_shape : array (2,)
        Shape of mask to be generated.
    vertices : array (N, 2)
        Vertices of the path.

    Returns
    -------
    mask : np.ndarray
        Boolean array with `True` for points along the path

    """
    mask_shape = np.asarray(mask_shape, dtype=int)
    mask = np.zeros(mask_shape, dtype=bool)

    vertices = np.round(np.clip(vertices, 0, mask_shape - 1)).astype(int)

    # remove identical, consecutive vertices
    duplicates = np.all(np.diff(vertices, axis=0) == 0, axis=-1)
    duplicates = np.concatenate(([False], duplicates))
    vertices = vertices[~duplicates]

    iis, jjs = [], []
    for v1, v2 in itertools.pairwise(vertices):
        ii, jj = line(*v1, *v2)
        iis.extend(ii.tolist())
        jjs.extend(jj.tolist())

    mask[iis, jjs] = 1

    return mask


def poly_to_mask(
    mask_shape: npt.ArrayLike, vertices: npt.ArrayLike
) -> npt.NDArray[np.bool_]:
    """Converts a polygon to a boolean mask with `True` for points
    lying inside the shape. Uses the bounding box of the vertices to reduce
    computation time.

    Parameters
    ----------
    mask_shape : np.ndarray | tuple
        1x2 array of shape of mask to be generated.
    vertices : np.ndarray
        Nx2 array of the vertices of the polygon.

    Returns
    -------
    mask : np.ndarray
        Boolean array with `True` for points inside the polygon
    """
    return polygon2mask(mask_shape, vertices)


def grid_points_in_poly(shape, vertices):
    """Converts a polygon to a boolean mask with `True` for points
    lying inside the shape. Loops through all indices in the grid

    Parameters
    ----------
    shape : np.ndarray | tuple
        1x2 array of shape of mask to be generated.
    vertices : np.ndarray
        Nx2 array of the vertices of the polygon.

    Returns
    -------
    mask : np.ndarray
        Boolean array with `True` for points inside the polygon
    """
    points = np.array(
        [(x, y) for x in range(shape[0]) for y in range(shape[1])], dtype=int
    )
    inside = points_in_poly(points, vertices)
    mask = inside.reshape(shape)
    return mask


def points_in_poly(points, vertices):
    """Tests points for being inside a polygon using the ray casting algorithm

    Parameters
    ----------
    points : np.ndarray
        Mx2 array of points to be tested
    vertices : np.ndarray
        Nx2 array of the vertices of the polygon.

    Returns
    -------
    inside : np.ndarray
        Length M boolean array with `True` for points inside the polygon
    """
    n_verts = len(vertices)
    inside = np.zeros(len(points), dtype=bool)
    j = n_verts - 1
    for i in range(n_verts):
        # Determine if a horizontal ray emanating from the point crosses the
        # line defined by vertices i-1 and vertices i.
        cond_1 = np.logical_and(
            vertices[i, 1] <= points[:, 1], points[:, 1] < vertices[j, 1]
        )
        cond_2 = np.logical_and(
            vertices[j, 1] <= points[:, 1], points[:, 1] < vertices[i, 1]
        )
        cond_3 = np.logical_or(cond_1, cond_2)
        d = vertices[j] - vertices[i]
        # Prevents floating point imprecision from generating false positives
        tolerance = 1e-12
        d = np.where(abs(d) < tolerance, 0, d)
        if d[1] == 0:
            # If y vertices are aligned avoid division by zero
            cond_4 = d[0] * (points[:, 1] - vertices[i, 1]) > 0
        else:
            cond_4 = points[:, 0] < (
                d[0] * (points[:, 1] - vertices[i, 1]) / d[1] + vertices[i, 0]
            )
        cond_5 = np.logical_and(cond_3, cond_4)
        inside[cond_5] = 1 - inside[cond_5]
        j = i

    # If the number of crossings is even then the point is outside the polygon,
    # if the number of crossings is odd then the point is inside the polygon

    return inside


def extract_shape_type(data, shape_type=None):
    """Separates shape_type from data if present, and returns both.

    Parameters
    ----------
    data : Array | Tuple(Array,str) | List[Array | Tuple(Array, str)] | Tuple(List[Array], str)
        list or array of vertices belonging to each shape, optionally containing shape type strings
    shape_type : str | None
        metadata shape type string, or None if none was passed

    Returns
    -------
    data : Array | List[Array]
        list or array of vertices belonging to each shape
    shape_type : List[str] | None
        type of each shape in data, or None if none was passed
    """
    # Tuple for one shape or list of shapes with shape_type
    if isinstance(data, tuple):
        shape_type = data[1]
        data = data[0]
    # List of (vertices, shape_type) tuples
    elif len(data) != 0 and all(isinstance(datum, tuple) for datum in data):
        shape_type = [datum[1] for datum in data]
        data = [datum[0] for datum in data]
    return data, shape_type


def get_default_shape_type(current_type):
    """If all shapes in current_type are of identical shape type,
       return this shape type, else "polygon" as lowest common
       denominator type.

    Parameters
    ----------
    current_type : list of str
        list of current shape types

    Returns
    -------
    default_type : str
        default shape type
    """
    default = 'polygon'
    if not current_type:
        return default
    first_type = current_type[0]
    if all(shape_type == first_type for shape_type in current_type):
        return first_type
    return default


def get_shape_ndim(data):
    """Checks whether data is a list of the same type of shape, one shape, or
    a list of different shapes and returns the dimensionality of the shape/s.

    Parameters
    ----------
    data : (N, ) list of array
        List of shape data, where each element is an (N, D) array of the
        N vertices of a shape in D dimensions.

    Returns
    -------
    ndim : int
        Dimensionality of the shape/s in data
    """
    # list of all the same shapes
    if np.array(data, dtype=object).ndim == 3:
        ndim = np.array(data).shape[2]
    # just one shape
    elif np.array(data[0]).ndim == 1:
        ndim = np.array(data).shape[1]
    # list of different shapes
    else:
        ndim = np.array(data[0]).shape[1]
    return ndim


def number_of_shapes(data):
    """Determine number of shapes in the data.

    Parameters
    ----------
    data : list or np.ndarray
        Can either be no shapes, if empty, a
        single shape or a list of shapes.

    Returns
    -------
    n_shapes : int
        Number of new shapes
    """
    if len(data) == 0:
        # If no new shapes
        n_shapes = 0
    elif np.array(data[0]).ndim == 1:
        # If a single array for a shape
        n_shapes = 1
    else:
        n_shapes = len(data)

    return n_shapes


def validate_num_vertices(
    data, shape_type, min_vertices=None, valid_vertices=None
):
    """Raises error if a shape in data has invalid number of vertices.

    Checks whether all shapes in data have a valid number of vertices
    for the given shape type and vertex information. Rectangles and
    ellipses can have either 2 or 4 vertices per shape,
    lines can have only 2, while paths and polygons have a minimum
    number of vertices, but no maximum.

    One of valid_vertices or min_vertices must be passed to the
    function.

    Parameters
    ----------
    data : Array | Tuple(Array,str) | List[Array | Tuple(Array, str)] | Tuple(List[Array], str)
        List of shape data, where each element is either an (N, D) array of the
        N vertices of a shape in D dimensions or a tuple containing an array of
        the N vertices and the shape_type string. Can be an 3-dimensional array
        if each shape has the same number of vertices.
    shape_type : str
        Type of shape being validated (for detailed error message)
    min_vertices : int or None
        Minimum number of vertices for the shape type, by default None
    valid_vertices : Tuple(int) or None
        Valid number of vertices for the shape type in data, by default None

    Raises
    ------
    ValueError
        Raised if a shape is found with invalid number of vertices
    """
    n_shapes = number_of_shapes(data)
    # single array of vertices
    if n_shapes == 1 and len(np.array(data).shape) == 2:
        # wrap in extra dimension so we can iterate through shape not vertices
        data = [data]
    for shape in data:
        if (valid_vertices and len(shape) not in valid_vertices) or (
            min_vertices and len(shape) < min_vertices
        ):
            raise ValueError(
                trans._(
                    '{shape_type} {shape} has invalid number of vertices: {shape_length}.',
                    deferred=True,
                    shape_type=shape_type,
                    shape=shape,
                    shape_length=len(shape),
                )
            )


def perpendicular_distance(
    point: npt.NDArray, line_start: npt.NDArray, line_end: npt.NDArray
) -> float:
    """Calculate the perpendicular distance of a point to a given euclidean line.

    Calculates the shortest distance of a point to a euclidean line defined by a line_start point and a line_end point.
    Works up to any dimension.

    Parameters
    ---------
    point : np.ndarray
        A point defined by a numpy array of shape (viewer.ndims,)  which is part of a polygon shape.
    line_start : np.ndarray
        A point defined by a numpy array of shape (viewer.ndims,)  used to define the starting point of a line.
    line_end : np.ndarray
        A point defined by a numpy array of shape (viewer.ndims,)  used to define the end point of a line.

    Returns
    -------
    float
        A float number representing the distance of point to a euclidean line defined by line_start and line_end.
    """

    if np.array_equal(line_start, line_end):
        return float(np.linalg.norm(point - line_start))

    t = np.dot(point - line_end, line_start - line_end) / np.dot(
        line_start - line_end, line_start - line_end
    )
    return float(
        np.linalg.norm(t * (line_start - line_end) + line_end - point)
    )


def rdp(vertices: npt.NDArray, epsilon: float) -> npt.NDArray:
    """Reduce the number of vertices that make up a polygon.

    Implementation of the Ramer-Douglas-Peucker algorithm based on:
    https://github.com/fhirschmann/rdp/blob/master/rdp. This algorithm reduces the amounts of points in a polyline or
    in this case reduces the number of vertices in a polygon shape.

    Parameters
    ----------
    vertices : np.ndarray
        A numpy array of shape (n, viewer.ndims) containing the vertices of a polygon shape.
    epsilon : float
        A float representing the maximum distance threshold. When the perpendicular distance of a point to a given line
        is higher, subsequent refinement occurs.

    Returns
    -------
    np.ndarray
        A numpy array of shape (n, viewer.ndims) containing the vertices of a polygon shape.
    """
    max_distance_index = -1
    max_distance = 0.0

    for i in range(1, vertices.shape[0]):
        d = perpendicular_distance(vertices[i], vertices[0], vertices[-1])
        if d > max_distance:
            max_distance_index = i
            max_distance = d

    if epsilon != 0:
        if max_distance > epsilon and epsilon:
            l1 = rdp(vertices[: max_distance_index + 1], epsilon)
            l2 = rdp(vertices[max_distance_index:], epsilon)
            return np.vstack((l1[:-1], l2))

        # This part of the algorithm is actually responsible for removing the datapoints.
        return np.vstack((vertices[0], vertices[-1]))

    # When epsilon is 0, avoid removing datapoints
    return vertices


def _save_failed_triangulation(
    data: np.ndarray, target_dir: str | None = None
) -> tuple[str, str]:
    """Save data to temporary files for debugging.

    This function saves input data when triangulation fails.
    It saves the same data to both a .npz file and a .txt file within the
    temporary directory, and returns the paths to the saved files.

    Parameters
    ----------
    data : np.ndarray
        The data to save.
    target_dir: str or None
        Path to directory where the files will be saved. If None, the default

    Returns
    -------
    tuple[str, str]
        The paths to the saved files.

    Notes
    -----
    Use TMPDIR environment variable to set the temporary directory.
    """
    with tempfile.NamedTemporaryFile(
        delete=False,
        suffix='.npz',
        prefix='napari_comp_triang_',
        dir=target_dir,
    ) as binary_file:
        np.savez(binary_file, data=data)
    with tempfile.NamedTemporaryFile(
        delete=False,
        suffix='.txt',
        prefix='napari_comp_triang_',
        mode='w',
        dir=target_dir,
    ) as text_file:
        np.savetxt(text_file, data)

    return binary_file.name, text_file.name<|MERGE_RESOLUTION|>--- conflicted
+++ resolved
@@ -9,21 +9,18 @@
 from scipy import sparse
 from skimage import measure
 from skimage.draw import line, polygon2mask
-from vispy.geometry import Triangulation
+from vispy.geometry import PolygonData
 from vispy.visuals.tube import _frenet_frames
 
-<<<<<<< HEAD
-from napari.layers.shapes import _accelerated_triangulate_dispatch as atd
+from napari.layers.shapes import (
+    _accelerated_triangulate_dispatch as _triangulate_dispatch,
+)
 from napari.layers.shapes.shape_types import (
     CoordinateArray,
     CoordinateArray2D,
     CoordinateArray3D,
     EdgeArray,
     TriangleArray,
-=======
-from napari.layers.shapes import (
-    _accelerated_triangulate_dispatch as _triangulate_dispatch,
->>>>>>> 5d5a7254
 )
 from napari.utils.translations import trans
 
@@ -242,10 +239,10 @@
         Bool indicating if line segment p1q1 intersects line segment p2q2
     """
     # Determine four orientations
-    o1 = atd.orientation(p1, q1, p2)
-    o2 = atd.orientation(p1, q1, q2)
-    o3 = atd.orientation(p2, q2, p1)
-    o4 = atd.orientation(p2, q2, q1)
+    o1 = _triangulate_dispatch.orientation(p1, q1, p2)
+    o2 = _triangulate_dispatch.orientation(p1, q1, q2)
+    o3 = _triangulate_dispatch.orientation(p2, q2, p1)
+    o4 = _triangulate_dispatch.orientation(p2, q2, q1)
 
     # Test general case
     if (o1 != o2) and (o3 != o4):
@@ -318,7 +315,8 @@
     # The collinearity test takes three points, the first two are the first
     # two in the list, and then the third is iterated through in the loop
     return all(
-        atd.orientation(points[0], points[1], p) == 0 for p in points[2:]
+        _triangulate_dispatch.orientation(points[0], points[1], p) == 0
+        for p in points[2:]
     )
 
 
@@ -673,7 +671,7 @@
             np.empty((0, 3), dtype=np.int32),
         ), triangulate_edge(polygon_vertices, closed=True)
 
-    if atd.is_convex(data2d):
+    if _triangulate_dispatch.is_convex(data2d):
         face_triangulation = _fan_triangulation(data2d)
         return (
             _fix_vertices_if_needed(
@@ -682,7 +680,9 @@
             face_triangulation[1],
         ), triangulate_edge(polygon_vertices, closed=True)
 
-    raw_vertices, edges = atd.normalize_vertices_and_edges(data2d, close=True)
+    raw_vertices, edges = _triangulate_dispatch.normalize_vertices_and_edges(
+        data2d, close=True
+    )
 
     try:
         face_triangulation = _triangulate_face(
@@ -742,7 +742,9 @@
     Returns
     -------
     """
-    polygon_list = atd.reconstruct_polygons_from_edges(vertices, edges)
+    polygon_list = _triangulate_dispatch.reconstruct_polygons_from_edges(
+        vertices, edges
+    )
     centers_list = []
     offset_list = []
     triangles_list = []
@@ -778,10 +780,10 @@
         Px3 array of the indices of the vertices that will form the
         triangles of the triangulation
     """
-    if atd.is_convex(polygon_vertices):
+    if _triangulate_dispatch.is_convex(polygon_vertices):
         return _fan_triangulation(polygon_vertices)
 
-    raw_vertices, edges = atd.normalize_vertices_and_edges(
+    raw_vertices, edges = _triangulate_dispatch.normalize_vertices_and_edges(
         polygon_vertices, close=True
     )
     try:
@@ -833,21 +835,15 @@
             vertices, raw_triangles, polygon_vertices
         )
     else:
-<<<<<<< HEAD
-        # otherwise, we use VisPy's triangulation, which is slower and gives
-        # less balanced polygons, but works.
-        tri = Triangulation(raw_vertices, edges)
-        tri.triangulate()
-        vertices, triangles = tri.pts, tri.tris
-=======
         try:
-            vertices, triangles = PolygonData(vertices=data).triangulate()
+            vertices, triangles = PolygonData(
+                vertices=raw_vertices
+            ).triangulate()
         except Exception as e:  # pragma: no cover
-            path, text_path = _save_failed_triangulation(data)
+            path, text_path = _save_failed_triangulation(raw_vertices)
             raise RuntimeError(
                 f'Triangulation failed. Data saved to {path} and {text_path}'
             ) from e
->>>>>>> 5d5a7254
 
     triangles = triangles.astype(np.uint32)
 
@@ -910,15 +906,10 @@
         clean_path = path
 
     if clean_path.shape[-1] == 2:
-<<<<<<< HEAD
-        centers, offsets, triangles = atd.generate_2D_edge_meshes(
-            np.asarray(clean_path, dtype=np.float32), closed=closed
-=======
         centers, offsets, triangles = (
             _triangulate_dispatch.generate_2D_edge_meshes(
                 np.asarray(clean_path, dtype=np.float32), closed=closed
             )
->>>>>>> 5d5a7254
         )
     else:
         centers, offsets, triangles = generate_tube_meshes(
@@ -971,7 +962,7 @@
     the connected components among the remaining edges, and removes all
     components except the one with the largest extent.
     """
-    v, e = atd.normalize_vertices_and_edges(path, close=True)
+    v, e = _triangulate_dispatch.normalize_vertices_and_edges(path, close=True)
     n_edge = len(e)
     if n_edge == 0:
         # if there's not enough edges in the path, return fast.
