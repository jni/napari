--- conflicted
+++ resolved
@@ -42,16 +42,6 @@
 
     If points are 2D, they are returned unchanged.
 
-<<<<<<< HEAD
-def find_planar_axis(
-    points: npt.NDArray,
-) -> tuple[npt.NDArray, int | None, float | None]:
-    """Find an axis along which the input points are planar.
-
-    If points are 2D, they are returned unchanged.
-
-=======
->>>>>>> 3a0df456
     If there is a planar axis, return the corresponding 2D points, the axis
     position, and the coordinate of the plane.
 
@@ -82,13 +72,8 @@
     return np.empty((0, 2), dtype=points.dtype), None, None
 
 
-<<<<<<< HEAD
-def _is_convex(poly: npt.NDArray) -> bool:
-    """Check whether a polygon is convex.
-=======
 def _common_orientation(poly: npt.NDArray) -> int | None:
     """Check whether a polygon has the same orientation for all its angles. and return the orientation.
->>>>>>> 3a0df456
 
     Parameters
     ----------
