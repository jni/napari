--- conflicted
+++ resolved
@@ -706,7 +706,6 @@
         polygon_vertices, close=True
     )
     if triangulate is not None:
-<<<<<<< HEAD
         # if the triangle library is installed, use it because it's faster.
         res = triangulate(
             {'vertices': raw_vertices, 'segments': edges}, opts='p'
@@ -716,20 +715,6 @@
         triangles = _cull_triangles_not_in_poly(
             vertices, raw_triangles, polygon_vertices
         )
-=======
-        len_data = len(data)
-
-        edges = np.empty((len_data, 2), dtype=np.uint32)
-        edges[:, 0] = np.arange(len_data)
-        edges[:, 1] = np.arange(1, len_data + 1)
-        # connect last with first vertex
-        edges[-1, 1] = 0
-
-        res = triangulate({'vertices': data, 'segments': edges}, 'p')
-        vertices, triangles = res['vertices'], res['triangles']
-    elif _is_convex(data):
-        vertices, triangles = _fan_triangulation(data)
->>>>>>> d9ac1013
     else:
         # otherwise, we use VisPy's triangulation, which is slower and gives
         # less balanced polygons, but works.
