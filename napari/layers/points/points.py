import numbers
import warnings
from abc import abstractmethod
from copy import copy, deepcopy
from itertools import cycle
from typing import Any, Dict, List, Optional, Sequence, Tuple, Union

import numpy as np
import pandas as pd
from numpy.typing import ArrayLike
from psygnal.containers import Selection
from scipy.stats import gmean

from napari.layers.base import Layer, no_op
from napari.layers.base._base_constants import ActionType
from napari.layers.base._base_mouse_bindings import (
    highlight_box_handles,
    transform_with_box,
)
from napari.layers.points._points_constants import Mode, Shading
from napari.layers.points._points_mouse_bindings import add, highlight, select
from napari.layers.points._points_utils import (
    _create_box_from_corners_3d,
    coerce_symbols,
    create_box,
    fix_data_points,
    points_to_squares,
)
from napari.layers.points._slice import _PointSliceRequest, _PointSliceResponse
from napari.layers.utils._color_manager_constants import ColorMode
from napari.layers.utils._slice_input import _SliceInput
from napari.layers.utils.color_manager import ColorManager
from napari.layers.utils.color_transformations import ColorType
from napari.layers.utils.interactivity_utils import (
    displayed_plane_from_nd_line_segment,
)
from napari.layers.utils.layer_utils import (
    _features_to_properties,
    _FeatureTable,
    _unique_element,
)
from napari.layers.utils.text_manager import TextManager
from napari.utils.colormaps import Colormap, ValidColormapArg
from napari.utils.colormaps.standardize_color import hex_to_name, rgb_to_hex
from napari.utils.events import Event
from napari.utils.events.custom_types import Array
from napari.utils.events.migrations import deprecation_warning_event
from napari.utils.geometry import project_points_onto_plane, rotate_points
from napari.utils.migrations import add_deprecated_property, rename_argument
from napari.utils.status_messages import generate_layer_coords_status
from napari.utils.transforms import Affine
from napari.utils.translations import trans

DEFAULT_COLOR_CYCLE = np.array([[1, 0, 1, 1], [0, 1, 0, 1]])


<<<<<<< HEAD
class _BasePoints(Layer):
    """
    Implements the basic functionality of spatially distributed coordinates.
    Used by to display points and graph nodes.
=======
class Points(Layer):
    """Points layer.

    Parameters
    ----------
    data : array (N, D)
        Coordinates for N points in D dimensions.
    ndim : int
        Number of dimensions for shapes. When data is not None, ndim must be D.
        An empty points layer can be instantiated with arbitrary ndim.
    features : dict[str, array-like] or DataFrame
        Features table where each row corresponds to a point and each column
        is a feature.
    feature_defaults : dict[str, Any] or DataFrame
        The default value of each feature in a table with one row.
    properties : dict {str: array (N,)}, DataFrame
        Properties for each point. Each property should be an array of length N,
        where N is the number of points.
    property_choices : dict {str: array (N,)}
        possible values for each property.
    text : str, dict
        Text to be displayed with the points. If text is set to a key in properties,
        the value of that property will be displayed. Multiple properties can be
        composed using f-string-like syntax (e.g., '{property_1}, {float_property:.2f}).
        A dictionary can be provided with keyword arguments to set the text values
        and display properties. See TextManager.__init__() for the valid keyword arguments.
        For example usage, see /napari/examples/add_points_with_text.py.
    symbol : str, array
        Symbols to be used for the point markers. Must be one of the
        following: arrow, clobber, cross, diamond, disc, hbar, ring,
        square, star, tailed_arrow, triangle_down, triangle_up, vbar, x.
    size : float, array
        Size of the point marker in data pixels. If given as a scalar, all points are made
        the same size. If given as an array, size must be the same or broadcastable
        to the same shape as the data.
    edge_width : float, array
        Width of the symbol edge in pixels.
    edge_width_is_relative : bool
        If enabled, edge_width is interpreted as a fraction of the point size.
    edge_color : str, array-like, dict
        Color of the point marker border. Numeric color values should be RGB(A).
    edge_color_cycle : np.ndarray, list
        Cycle of colors (provided as string name, RGB, or RGBA) to map to edge_color if a
        categorical attribute is used color the vectors.
    edge_colormap : str, napari.utils.Colormap
        Colormap to set edge_color if a continuous attribute is used to set face_color.
    edge_contrast_limits : None, (float, float)
        clims for mapping the property to a color map. These are the min and max value
        of the specified property that are mapped to 0 and 1, respectively.
        The default value is None. If set the none, the clims will be set to
        (property.min(), property.max())
    face_color : str, array-like, dict
        Color of the point marker body. Numeric color values should be RGB(A).
    face_color_cycle : np.ndarray, list
        Cycle of colors (provided as string name, RGB, or RGBA) to map to face_color if a
        categorical attribute is used color the vectors.
    face_colormap : str, napari.utils.Colormap
        Colormap to set face_color if a continuous attribute is used to set face_color.
    face_contrast_limits : None, (float, float)
        clims for mapping the property to a color map. These are the min and max value
        of the specified property that are mapped to 0 and 1, respectively.
        The default value is None. If set the none, the clims will be set to
        (property.min(), property.max())
    out_of_slice_display : bool
        If True, renders points not just in central plane but also slightly out of slice
        according to specified point marker size.
    n_dimensional : bool
        This property will soon be deprecated in favor of 'out_of_slice_display'.
        Use that instead.
    name : str
        Name of the layer.
    metadata : dict
        Layer metadata.
    scale : tuple of float
        Scale factors for the layer.
    translate : tuple of float
        Translation values for the layer.
    rotate : float, 3-tuple of float, or n-D array.
        If a float convert into a 2D rotation matrix using that value as an
        angle. If 3-tuple convert into a 3D rotation matrix, using a yaw,
        pitch, roll convention. Otherwise assume an nD rotation. Angles are
        assumed to be in degrees. They can be converted from radians with
        np.degrees if needed.
    shear : 1-D array or n-D array
        Either a vector of upper triangular values, or an nD shear matrix with
        ones along the main diagonal.
    affine : n-D array or napari.utils.transforms.Affine
        (N+1, N+1) affine transformation matrix in homogeneous coordinates.
        The first (N, N) entries correspond to a linear transform and
        the final column is a length N translation vector and a 1 or a napari
        `Affine` transform object. Applied as an extra transform on top of the
        provided scale, rotate, and shear values.
    opacity : float
        Opacity of the layer visual, between 0.0 and 1.0.
    blending : str
        One of a list of preset blending modes that determines how RGB and
        alpha values of the layer visual get mixed. Allowed values are
        {'opaque', 'translucent', and 'additive'}.
    visible : bool
        Whether the layer visual is currently being displayed.
    cache : bool
        Whether slices of out-of-core datasets should be cached upon retrieval.
        Currently, this only applies to dask arrays.
    shading : str, Shading
        Render lighting and shading on points. Options are:

        * 'none'
          No shading is added to the points.
        * 'spherical'
          Shading and depth buffer are changed to give a 3D spherical look to the points
    antialiasing: float
        Amount of antialiasing in canvas pixels.
    canvas_size_limits : tuple of float
        Lower and upper limits for the size of points in canvas pixels.
    shown : 1-D array of bool
        Whether to show each point.

    Attributes
    ----------
    data : array (N, D)
        Coordinates for N points in D dimensions.
    features : DataFrame-like
        Features table where each row corresponds to a point and each column
        is a feature.
    feature_defaults : DataFrame-like
        Stores the default value of each feature in a table with one row.
    properties : dict {str: array (N,)} or DataFrame
        Annotations for each point. Each property should be an array of length N,
        where N is the number of points.
    text : str
        Text to be displayed with the points. If text is set to a key in properties, the value of
        that property will be displayed. Multiple properties can be composed using f-string-like
        syntax (e.g., '{property_1}, {float_property:.2f}).
        For example usage, see /napari/examples/add_points_with_text.py.
    symbol : array of str
        Array of symbols for each point.
    size : array (N,)
        Array of sizes for each point. Must have the same shape as the layer `data`.
    edge_width : array (N,)
        Width of the marker edges in pixels for all points
    edge_width : array (N,)
        Width of the marker edges for all points as a fraction of their size.
    edge_color : Nx4 numpy array
        Array of edge color RGBA values, one for each point.
    edge_color_cycle : np.ndarray, list
        Cycle of colors (provided as string name, RGB, or RGBA) to map to edge_color if a
        categorical attribute is used color the vectors.
    edge_colormap : str, napari.utils.Colormap
        Colormap to set edge_color if a continuous attribute is used to set face_color.
    edge_contrast_limits : None, (float, float)
        clims for mapping the property to a color map. These are the min and max value
        of the specified property that are mapped to 0 and 1, respectively.
        The default value is None. If set the none, the clims will be set to
        (property.min(), property.max())
    face_color : Nx4 numpy array
        Array of face color RGBA values, one for each point.
    face_color_cycle : np.ndarray, list
        Cycle of colors (provided as string name, RGB, or RGBA) to map to face_color if a
        categorical attribute is used color the vectors.
    face_colormap : str, napari.utils.Colormap
        Colormap to set face_color if a continuous attribute is used to set face_color.
    face_contrast_limits : None, (float, float)
        clims for mapping the property to a color map. These are the min and max value
        of the specified property that are mapped to 0 and 1, respectively.
        The default value is None. If set the none, the clims will be set to
        (property.min(), property.max())
    current_symbol : Symbol
        Symbol for the next point to be added or the currently selected points.
    current_size : float
        Size of the marker for the next point to be added or the currently
        selected point.
    current_edge_width : float
        Edge width of the marker for the next point to be added or the currently
        selected point.
    current_edge_color : str
        Edge color of the marker edge for the next point to be added or the currently
        selected point.
    current_face_color : str
        Face color of the marker edge for the next point to be added or the currently
        selected point.
    out_of_slice_display : bool
        If True, renders points not just in central plane but also slightly out of slice
        according to specified point marker size.
    selected_data : Selection
        Integer indices of any selected points.
    mode : str
        Interactive mode. The normal, default mode is PAN_ZOOM, which
        allows for normal interactivity with the canvas.

        In ADD mode clicks of the cursor add points at the clicked location.

        In SELECT mode the cursor can select points by clicking on them or
        by dragging a box around them. Once selected points can be moved,
        have their properties edited, or be deleted.
    face_color_mode : str
        Face color setting mode.

        DIRECT (default mode) allows each point to be set arbitrarily

        CYCLE allows the color to be set via a color cycle over an attribute

        COLORMAP allows color to be set via a color map over an attribute
    edge_color_mode : str
        Edge color setting mode.

        DIRECT (default mode) allows each point to be set arbitrarily

        CYCLE allows the color to be set via a color cycle over an attribute

        COLORMAP allows color to be set via a color map over an attribute
    shading : Shading
        Shading mode.
    antialiasing: float
        Amount of antialiasing in canvas pixels.
    canvas_size_limits : tuple of float
        Lower and upper limits for the size of points in canvas pixels.
    shown : 1-D array of bool
        Whether each point is shown.
>>>>>>> b9bd525a

    Refer to Points documentation.
    """

    _modeclass = Mode

    _drag_modes = {
        Mode.PAN_ZOOM: no_op,
        Mode.TRANSFORM: transform_with_box,
        Mode.ADD: add,
        Mode.SELECT: select,
    }

    _move_modes = {
        Mode.PAN_ZOOM: no_op,
        Mode.TRANSFORM: highlight_box_handles,
        Mode.ADD: no_op,
        Mode.SELECT: highlight,
    }
    _cursor_modes = {
        Mode.PAN_ZOOM: 'standard',
        Mode.TRANSFORM: 'standard',
        Mode.ADD: 'crosshair',
        Mode.SELECT: 'standard',
    }

    # TODO  write better documentation for border_color and face_color

    # The max number of points that will ever be used to render the thumbnail
    # If more points are present then they are randomly subsampled
    _max_points_thumbnail = 1024

    def __init__(
        self,
        data=None,
        *,
        ndim=None,
        features=None,
        feature_defaults=None,
        properties=None,
        text=None,
        symbol='o',
        size=10,
        border_width=0.05,
        border_width_is_relative=True,
        border_color='dimgray',
        border_color_cycle=None,
        border_colormap='viridis',
        border_contrast_limits=None,
        face_color='white',
        face_color_cycle=None,
        face_colormap='viridis',
        face_contrast_limits=None,
        out_of_slice_display=False,
        n_dimensional=None,
        name=None,
        metadata=None,
        scale=None,
        translate=None,
        rotate=None,
        shear=None,
        affine=None,
        opacity=1,
        blending='translucent',
        visible=True,
        cache=True,
        property_choices=None,
        experimental_clipping_planes=None,
        shading='none',
        canvas_size_limits=(2, 10000),
        antialiasing=1,
        shown=True,
    ) -> None:
        # Indices of selected points
        self._selected_data_stored = set()
        self._selected_data_history = set()
        # Indices of selected points within the currently viewed slice
        self._selected_view = []
        # Index of hovered point
        self._value = None
        self._value_stored = None
        self._highlight_index = []
        self._highlight_box = None

        self._drag_start = None
        self._drag_normal = None
        self._drag_up = None

        # initialize view data
        self.__indices_view = np.empty(0, int)
        self._view_size_scale = []

        self._drag_box = None
        self._drag_box_stored = None
        self._is_selecting = False
        self._clipboard = {}
        self._round_index = False

        super().__init__(
            data,
            ndim,
            name=name,
            metadata=metadata,
            scale=scale,
            translate=translate,
            rotate=rotate,
            shear=shear,
            affine=affine,
            opacity=opacity,
            blending=blending,
            visible=visible,
            cache=cache,
            experimental_clipping_planes=experimental_clipping_planes,
        )

        self.events.add(
            size=Event,
            current_size=Event,
            border_width=Event,
            current_border_width=Event,
            border_width_is_relative=Event,
            face_color=Event,
            current_face_color=Event,
            border_color=Event,
            current_border_color=Event,
            properties=Event,
            current_properties=Event,
            symbol=Event,
            current_symbol=Event,
            out_of_slice_display=Event,
            n_dimensional=Event,
            highlight=Event,
            shading=Event,
            antialiasing=Event,
            canvas_size_limits=Event,
            features=Event,
            feature_defaults=Event,
        )

        self._feature_table = _FeatureTable.from_layer(
            features=features,
            feature_defaults=feature_defaults,
            properties=properties,
            property_choices=property_choices,
            num_data=len(self._points_data),
        )

        self._text = TextManager._from_layer(
            text=text,
            features=self.features,
        )

        self._border_width_is_relative = False
        self._shown = np.empty(0).astype(bool)

        # Indices of selected points
        self._selected_data: Selection[int] = Selection()
        self._selected_data_stored = set()
        self._selected_data_history = set()
        # Indices of selected points within the currently viewed slice
        self._selected_view = []

        # The following point properties are for the new points that will
        # be added. For any given property, if a list is passed to the
        # constructor so each point gets its own value then the default
        # value is used when adding new points
        self._current_size = np.asarray(size) if np.isscalar(size) else 10
        self._current_border_width = (
            np.asarray(border_width) if np.isscalar(border_width) else 0.1
        )
        self.current_symbol = (
            np.asarray(symbol) if np.isscalar(symbol) else 'o'
        )

        # Index of hovered point
        self._value = None
        self._value_stored = None
        self._mode = Mode.PAN_ZOOM
        self._status = self.mode

        color_properties = (
            self._feature_table.properties()
            if len(self._points_data)
            else self._feature_table.currents()
        )
        self._border = ColorManager._from_layer_kwargs(
            n_colors=len(data),
            colors=border_color,
            continuous_colormap=border_colormap,
            contrast_limits=border_contrast_limits,
            categorical_colormap=border_color_cycle,
            properties=color_properties,
        )
        self._face = ColorManager._from_layer_kwargs(
            n_colors=len(data),
            colors=face_color,
            continuous_colormap=face_colormap,
            contrast_limits=face_contrast_limits,
            categorical_colormap=face_color_cycle,
            properties=color_properties,
        )

        if n_dimensional is not None:
            self._out_of_slice_display = n_dimensional
        else:
            self._out_of_slice_display = out_of_slice_display

        # Save the point style params
        self.size = size
        self.shown = shown
        self.symbol = symbol
        self.border_width = border_width
        self.border_width_is_relative = border_width_is_relative

        self.canvas_size_limits = canvas_size_limits
        self.shading = shading
        self.antialiasing = antialiasing

        # Trigger generation of view slice and thumbnail
        self.refresh()

    @property
    def _points_data(self) -> np.ndarray:
        """Spatially distributed coordinates."""
        raise NotImplementedError

    @property
    def data(self) -> Any:
        raise NotImplementedError

    @data.setter
    def data(self, data: Any) -> None:
        raise NotImplementedError

<<<<<<< HEAD
=======
        # Add/remove property and style values based on the number of new points.
        with self.events.blocker_all(), self._edge.events.blocker_all(), self._face.events.blocker_all():
            self._feature_table.resize(len(data))
            self.text.apply(self.features)
            if len(data) < cur_npoints:
                # If there are now fewer points, remove the size and colors of the
                # extra ones
                if len(self._edge.colors) > len(data):
                    self._edge._remove(
                        np.arange(len(data), len(self._edge.colors))
                    )
                if len(self._face.colors) > len(data):
                    self._face._remove(
                        np.arange(len(data), len(self._face.colors))
                    )
                self._shown = self._shown[: len(data)]
                self._size = self._size[: len(data)]
                self._edge_width = self._edge_width[: len(data)]
                self._symbol = self._symbol[: len(data)]

            elif len(data) > cur_npoints:
                # If there are now more points, add the size and colors of the
                # new ones
                adding = len(data) - cur_npoints
                size = np.repeat(self.current_size, adding, axis=0)

                if len(self._edge_width) > 0:
                    new_edge_width = copy(self._edge_width[-1])
                else:
                    new_edge_width = self.current_edge_width
                edge_width = np.repeat([new_edge_width], adding, axis=0)

                if len(self._symbol) > 0:
                    new_symbol = copy(self._symbol[-1])
                else:
                    new_symbol = self.current_symbol
                symbol = np.repeat([new_symbol], adding, axis=0)

                # Add new colors, updating the current property value before
                # to handle any in-place modification of feature_defaults.
                # Also see: https://github.com/napari/napari/issues/5634
                current_properties = self._feature_table.currents()
                self._edge._update_current_properties(current_properties)
                self._edge._add(n_colors=adding)
                self._face._update_current_properties(current_properties)
                self._face._add(n_colors=adding)

                shown = np.repeat([True], adding, axis=0)
                self._shown = np.concatenate((self._shown, shown), axis=0)

                self.size = np.concatenate((self._size, size), axis=0)
                self.edge_width = np.concatenate(
                    (self._edge_width, edge_width), axis=0
                )
                self.symbol = np.concatenate((self._symbol, symbol), axis=0)
                self.selected_data = set(np.arange(cur_npoints, len(data)))

        self._update_dims()
        self._reset_editable()

>>>>>>> b9bd525a
    def _on_selection(self, selected):
        if selected:
            self._set_highlight()
        else:
            self._highlight_box = None
            self._highlight_index = []
            self.events.highlight()

    @property
    def features(self):
        """Dataframe-like features table.

        It is an implementation detail that this is a `pandas.DataFrame`. In the future,
        we will target the currently-in-development Data API dataframe protocol [1].
        This will enable us to use alternate libraries such as xarray or cuDF for
        additional features without breaking existing usage of this.

        If you need to specifically rely on the pandas API, please coerce this to a
        `pandas.DataFrame` using `features_to_pandas_dataframe`.

        References
        ----------
        .. [1]: https://data-apis.org/dataframe-protocol/latest/API.html
        """
        return self._feature_table.values

    @features.setter
    def features(
        self,
        features: Union[Dict[str, np.ndarray], pd.DataFrame],
    ) -> None:
        self._feature_table.set_values(
            features, num_data=len(self._points_data)
        )
        self._update_color_manager(
            self._face, self._feature_table, "face_color"
        )
        self._update_color_manager(
            self._border, self._feature_table, "border_color"
        )
        self.text.refresh(self.features)
        self.events.properties()
        self.events.features()

    @property
    def feature_defaults(self):
        """Dataframe-like with one row of feature default values.

        See `features` for more details on the type of this property.
        """
        return self._feature_table.defaults

    @feature_defaults.setter
    def feature_defaults(
        self, defaults: Union[Dict[str, Any], pd.DataFrame]
    ) -> None:
        self._feature_table.set_defaults(defaults)
        current_properties = self.current_properties
        self._border._update_current_properties(current_properties)
        self._face._update_current_properties(current_properties)
        self.events.current_properties()
        self.events.feature_defaults()

    @property
    def property_choices(self) -> Dict[str, np.ndarray]:
        return self._feature_table.choices()

    @property
    def properties(self) -> Dict[str, np.ndarray]:
        """dict {str: np.ndarray (N,)}, DataFrame: Annotations for each point"""
        return self._feature_table.properties()

    @staticmethod
    def _update_color_manager(color_manager, feature_table, name):
        if color_manager.color_properties is not None:
            color_name = color_manager.color_properties.name
            if color_name not in feature_table.values:
                color_manager.color_mode = ColorMode.DIRECT
                color_manager.color_properties = None
                warnings.warn(
                    trans._(
                        'property used for {name} dropped',
                        deferred=True,
                        name=name,
                    ),
                    RuntimeWarning,
                )
            else:
                color_manager.color_properties = {
                    'name': color_name,
                    'values': feature_table.values[color_name].to_numpy(),
                    'current_value': feature_table.defaults[color_name][0],
                }

    @properties.setter
    def properties(
        self, properties: Union[Dict[str, Array], pd.DataFrame, None]
    ):
        self.features = properties

    @property
    def current_properties(self) -> Dict[str, np.ndarray]:
        """dict{str: np.ndarray(1,)}: properties for the next added point."""
        return self._feature_table.currents()

    @current_properties.setter
    def current_properties(self, current_properties):
        update_indices = None
        if self._update_properties and len(self.selected_data) > 0:
            update_indices = list(self.selected_data)
        self._feature_table.set_currents(
            current_properties, update_indices=update_indices
        )
        current_properties = self.current_properties
        self._border._update_current_properties(current_properties)
        self._face._update_current_properties(current_properties)
        self.events.current_properties()
        self.events.feature_defaults()
        if update_indices is not None:
            self.events.properties()
            self.events.features()

    @property
    def text(self) -> TextManager:
        """TextManager: the TextManager object containing containing the text properties"""
        return self._text

    @text.setter
    def text(self, text):
        self._text._update_from_layer(
            text=text,
            features=self.features,
        )

    def refresh_text(self):
        """Refresh the text values.

        This is generally used if the features were updated without changing the data
        """
        self.text.refresh(self.features)

    @abstractmethod
    def _get_ndim(self) -> int:
        """Determine number of dimensions of the layer."""
        raise NotImplementedError

    @property
    def _extent_data(self) -> np.ndarray:
        """Extent of layer in data coordinates.

        Returns
        -------
        extent_data : array, shape (2, D)
        """
        if len(self._points_data) == 0:
            extrema = np.full((2, self.ndim), np.nan)
        else:
            maxs = np.max(self._points_data, axis=0)
            mins = np.min(self._points_data, axis=0)
            extrema = np.vstack([mins, maxs])
        return extrema.astype(float)

    @property
    def _extent_data_augmented(self):
        # _extent_data is a property that returns a new/copied array, which
        # is safe to modify below
        extent = self._extent_data
        if len(self.size) == 0:
            return extent

        max_point_size = np.max(self.size)
        extent[0] -= max_point_size / 2
        extent[1] += max_point_size / 2
        return extent

    @property
    def out_of_slice_display(self) -> bool:
        """bool: renders points slightly out of slice."""
        return self._out_of_slice_display

    @out_of_slice_display.setter
    def out_of_slice_display(self, out_of_slice_display: bool) -> None:
        self._out_of_slice_display = bool(out_of_slice_display)
        self.events.out_of_slice_display()
        self.events.n_dimensional()
        self.refresh()

    @property
    def n_dimensional(self) -> bool:
        """
        This property will soon be deprecated in favor of `out_of_slice_display`. Use that instead.
        """
        return self._out_of_slice_display

    @n_dimensional.setter
    def n_dimensional(self, value: bool) -> None:
        self.out_of_slice_display = value

    @property
    def symbol(self) -> np.ndarray:
        """str: symbol used for all point markers."""
        return self._symbol

    @symbol.setter
    def symbol(self, symbol: Union[str, np.ndarray, list]) -> None:
        symbol = np.broadcast_to(symbol, len(self._points_data))
        self._symbol = coerce_symbols(symbol)
        self.events.symbol()
        self.events.highlight()

    @property
    def current_symbol(self) -> Union[int, float]:
        """float: symbol of marker for the next added point."""
        return self._current_symbol

    @current_symbol.setter
    def current_symbol(self, symbol: Union[None, float]) -> None:
        symbol = coerce_symbols(np.array([symbol]))[0]
        self._current_symbol = symbol
        if self._update_properties and len(self.selected_data) > 0:
            self.symbol[list(self.selected_data)] = symbol
            self.events.symbol()
        self.events.current_symbol()

    @property
    def size(self) -> np.ndarray:
        """(N,) array: size of all N points."""
        return self._size

    @size.setter
    def size(self, size: Union[int, float, np.ndarray, list]) -> None:
        try:
<<<<<<< HEAD
            self._size = np.broadcast_to(size, self._points_data.shape).copy()
=======
            self._size = np.broadcast_to(size, len(self.data)).copy()
>>>>>>> b9bd525a
        except ValueError as e:
            # deprecated anisotropic sizes; extra check should be removed in future version
            try:
                self._size = np.broadcast_to(
                    size, self._points_data.shape[::-1]
                ).T.copy()
            except ValueError:
                raise ValueError(
                    trans._(
                        "Size of shape {size_shape} is not compatible for broadcasting "
                        "with shape {points_shape}",
                        size_shape=size.shape,
                        points_shape=self._points_data.shape,
                        deferred=True,
                    )
                ) from e
            else:
                self._size = np.mean(size, axis=1)
                warnings.warn(
                    trans._(
                        "Point sizes must be isotropic; the average from each dimension will be used instead. "
                        "This will become an error in a future version.",
                        deferred=True,
                    ),
                    category=DeprecationWarning,
                    stacklevel=2,
                )
        self._clear_extent_augmented()
        self.refresh()

    @property
    def current_size(self) -> Union[int, float]:
        """float: size of marker for the next added point."""
        return self._current_size

    @current_size.setter
    def current_size(self, size: Union[None, float]) -> None:
        if isinstance(size, (list, tuple, np.ndarray)):
            warnings.warn(
                trans._(
                    "Point sizes must be isotropic; the average from each dimension will be used instead. "
                    "This will become an error in a future version.",
                    deferred=True,
                ),
                category=DeprecationWarning,
                stacklevel=2,
            )
            size = size[-1]
        if not isinstance(size, numbers.Number):
            raise TypeError(
                trans._(
                    'currrent size must be a number',
                    deferred=True,
                )
            )
        if size < 0:
            raise ValueError(
                trans._(
                    'current_size value must be positive.',
                    deferred=True,
                ),
            )

        self._current_size = size
        if self._update_properties and len(self.selected_data) > 0:
            idx = np.fromiter(self.selected_data, dtype=int)
            self.size[idx] = size
            self._clear_extent_augmented()
            self.refresh()
            self.events.size()
        self.events.current_size()

    @property
    def antialiasing(self) -> float:
        """Amount of antialiasing in canvas pixels."""
        return self._antialiasing

    @antialiasing.setter
    def antialiasing(self, value: float):
        """Set the amount of antialiasing in canvas pixels.

        Values can only be positive.
        """
        if value < 0:
            warnings.warn(
                message=trans._(
                    'antialiasing value must be positive, value will be set to 0.',
                    deferred=True,
                ),
                category=RuntimeWarning,
            )
        self._antialiasing = max(0, value)
        self.events.antialiasing(value=self._antialiasing)

    @property
    def shading(self) -> Shading:
        """shading mode."""
        return self._shading

    @shading.setter
    def shading(self, value):
        self._shading = Shading(value)
        self.events.shading()

    @property
    def canvas_size_limits(self) -> Tuple[float, float]:
        """Limit the canvas size of points"""
        return self._canvas_size_limits

    @canvas_size_limits.setter
    def canvas_size_limits(self, value):
        self._canvas_size_limits = float(value[0]), float(value[1])
        self.events.canvas_size_limits()

    @property
    def shown(self):
        """
        Boolean array determining which points to show
        """
        return self._shown

    @shown.setter
    def shown(self, shown):
        self._shown = np.broadcast_to(shown, len(self._points_data)).astype(
            bool
        )
        self.refresh()

    @property
    def border_width(self) -> np.ndarray:
        """(N, D) array: border_width of all N points."""
        return self._border_width

    @border_width.setter
    def border_width(
        self, border_width: Union[int, float, np.ndarray, list]
    ) -> None:
        # broadcast to np.array
        border_width = np.broadcast_to(
            border_width, len(self._points_data)
        ).copy()

        # border width cannot be negative
        if np.any(border_width < 0):
            raise ValueError(
                trans._(
                    'All border_width must be > 0',
                    deferred=True,
                )
            )
        # if relative border width is enabled, border_width must be between 0 and 1
        if self.border_width_is_relative and np.any(border_width > 1):
            raise ValueError(
                trans._(
                    'All border_width must be between 0 and 1 if border_width_is_relative is enabled',
                    deferred=True,
                )
            )

        self._border_width: np.ndarray = border_width
        self.refresh()

    @property
    def border_width_is_relative(self) -> bool:
        """bool: treat border_width as a fraction of point size."""
        return self._border_width_is_relative

    @border_width_is_relative.setter
    def border_width_is_relative(self, border_width_is_relative: bool) -> None:
        if border_width_is_relative and np.any(
            (self.border_width > 1) | (self.border_width < 0)
        ):
            raise ValueError(
                trans._(
                    'border_width_is_relative can only be enabled if border_width is between 0 and 1',
                    deferred=True,
                )
            )
        self._border_width_is_relative = border_width_is_relative
        self.events.border_width_is_relative()

    @property
    def current_border_width(self) -> Union[int, float]:
        """float: border_width of marker for the next added point."""
        return self._current_border_width

    @current_border_width.setter
    def current_border_width(self, border_width: Union[None, float]) -> None:
        self._current_border_width = border_width
        if self._update_properties and len(self.selected_data) > 0:
<<<<<<< HEAD
            for i in self.selected_data:
                self.border_width[i] = (
                    self.border_width[i] > 0
                ) * border_width
=======
            idx = np.fromiter(self.selected_data, dtype=int)
            self.edge_width[idx] = edge_width
>>>>>>> b9bd525a
            self.refresh()
            self.events.border_width()
        self.events.current_border_width()

    @property
    def border_color(self) -> np.ndarray:
        """(N x 4) np.ndarray: Array of RGBA border colors for each point"""
        return self._border.colors

    @border_color.setter
    def border_color(self, border_color):
        self._border._set_color(
            color=border_color,
            n_colors=len(self._points_data),
            properties=self.properties,
            current_properties=self.current_properties,
        )
        self.events.border_color()

    @property
    def border_color_cycle(self) -> np.ndarray:
        """Union[list, np.ndarray] :  Color cycle for border_color.
        Can be a list of colors defined by name, RGB or RGBA
        """
        return self._border.categorical_colormap.fallback_color.values

    @border_color_cycle.setter
    def border_color_cycle(self, border_color_cycle: Union[list, np.ndarray]):
        self._border.categorical_colormap = border_color_cycle

    @property
    def border_colormap(self) -> Colormap:
        """Return the colormap to be applied to a property to get the border color.

        Returns
        -------
        colormap : napari.utils.Colormap
            The Colormap object.
        """
        return self._border.continuous_colormap

    @border_colormap.setter
    def border_colormap(self, colormap: ValidColormapArg):
        self._border.continuous_colormap = colormap

    @property
    def border_contrast_limits(self) -> Tuple[float, float]:
        """None, (float, float): contrast limits for mapping
        the border_color colormap property to 0 and 1
        """
        return self._border.contrast_limits

    @border_contrast_limits.setter
    def border_contrast_limits(
        self, contrast_limits: Union[None, Tuple[float, float]]
    ):
        self._border.contrast_limits = contrast_limits

    @property
    def current_border_color(self) -> str:
        """str: border color of marker for the next added point or the selected point(s)."""
        hex_ = rgb_to_hex(self._border.current_color)[0]
        return hex_to_name.get(hex_, hex_)

    @current_border_color.setter
    def current_border_color(self, border_color: ColorType) -> None:
        if self._update_properties and len(self.selected_data) > 0:
            update_indices = list(self.selected_data)
        else:
            update_indices = []
        self._border._update_current_color(
            border_color, update_indices=update_indices
        )
        self.events.current_border_color()

    @property
    def border_color_mode(self) -> str:
        """str: border color setting mode

        DIRECT (default mode) allows each point to be set arbitrarily

        CYCLE allows the color to be set via a color cycle over an attribute

        COLORMAP allows color to be set via a color map over an attribute
        """
        return self._border.color_mode

    @border_color_mode.setter
    def border_color_mode(self, border_color_mode: Union[str, ColorMode]):
        self._set_color_mode(border_color_mode, 'border')

    @property
    def face_color(self) -> np.ndarray:
        """(N x 4) np.ndarray: Array of RGBA face colors for each point"""
        return self._face.colors

    @face_color.setter
    def face_color(self, face_color):
        self._face._set_color(
            color=face_color,
            n_colors=len(self._points_data),
            properties=self.properties,
            current_properties=self.current_properties,
        )
        self.events.face_color()

    @property
    def face_color_cycle(self) -> np.ndarray:
        """Union[np.ndarray, cycle]:  Color cycle for face_color
        Can be a list of colors defined by name, RGB or RGBA
        """
        return self._face.categorical_colormap.fallback_color.values

    @face_color_cycle.setter
    def face_color_cycle(self, face_color_cycle: Union[np.ndarray, cycle]):
        self._face.categorical_colormap = face_color_cycle

    @property
    def face_colormap(self) -> Colormap:
        """Return the colormap to be applied to a property to get the face color.

        Returns
        -------
        colormap : napari.utils.Colormap
            The Colormap object.
        """
        return self._face.continuous_colormap

    @face_colormap.setter
    def face_colormap(self, colormap: ValidColormapArg):
        self._face.continuous_colormap = colormap

    @property
    def face_contrast_limits(self) -> Union[None, Tuple[float, float]]:
        """None, (float, float) : clims for mapping the face_color
        colormap property to 0 and 1
        """
        return self._face.contrast_limits

    @face_contrast_limits.setter
    def face_contrast_limits(
        self, contrast_limits: Union[None, Tuple[float, float]]
    ):
        self._face.contrast_limits = contrast_limits

    @property
    def current_face_color(self) -> str:
        """Face color of marker for the next added point or the selected point(s)."""
        hex_ = rgb_to_hex(self._face.current_color)[0]
        return hex_to_name.get(hex_, hex_)

    @current_face_color.setter
    def current_face_color(self, face_color: ColorType) -> None:
        if self._update_properties and len(self.selected_data) > 0:
            update_indices = list(self.selected_data)
        else:
            update_indices = []
        self._face._update_current_color(
            face_color, update_indices=update_indices
        )
        self.events.current_face_color()

    @property
    def face_color_mode(self) -> str:
        """str: Face color setting mode

        DIRECT (default mode) allows each point to be set arbitrarily

        CYCLE allows the color to be set via a color cycle over an attribute

        COLORMAP allows color to be set via a color map over an attribute
        """
        return self._face.color_mode

    @face_color_mode.setter
    def face_color_mode(self, face_color_mode):
        self._set_color_mode(face_color_mode, 'face')

    def _set_color_mode(
        self, color_mode: Union[ColorMode, str], attribute: str
    ):
        """Set the face_color_mode or border_color_mode property

        Parameters
        ----------
        color_mode : str, ColorMode
            The value for setting border or face_color_mode. If color_mode is a string,
            it should be one of: 'direct', 'cycle', or 'colormap'
        attribute : str in {'border', 'face'}
            The name of the attribute to set the color of.
            Should be 'border' for border_color_mode or 'face' for face_color_mode.
        """
        color_mode = ColorMode(color_mode)
        color_manager = getattr(self, f'_{attribute}')

        if color_mode == ColorMode.DIRECT:
            color_manager.color_mode = color_mode
        elif color_mode in (ColorMode.CYCLE, ColorMode.COLORMAP):
            if color_manager.color_properties is not None:
                color_property = color_manager.color_properties.name
            else:
                color_property = ''
            if color_property == '':
                if self.features.shape[1] > 0:
                    new_color_property = next(iter(self.features))
                    color_manager.color_properties = {
                        'name': new_color_property,
                        'values': self.features[new_color_property].to_numpy(),
                        'current_value': np.squeeze(
                            self.current_properties[new_color_property]
                        ),
                    }
                    warnings.warn(
                        trans._(
                            '_{attribute}_color_property was not set, setting to: {new_color_property}',
                            deferred=True,
                            attribute=attribute,
                            new_color_property=new_color_property,
                        )
                    )
                else:
                    raise ValueError(
                        trans._(
                            'There must be a valid Points.properties to use {color_mode}',
                            deferred=True,
                            color_mode=color_mode,
                        )
                    )

            # ColorMode.COLORMAP can only be applied to numeric properties
            color_property = color_manager.color_properties.name
            if (color_mode == ColorMode.COLORMAP) and not issubclass(
                self.features[color_property].dtype.type, np.number
            ):
                raise TypeError(
                    trans._(
                        'selected property must be numeric to use ColorMode.COLORMAP',
                        deferred=True,
                    )
                )
            color_manager.color_mode = color_mode

    def refresh_colors(self, update_color_mapping: bool = False):
        """Calculate and update face and border colors if using a cycle or color map

        Parameters
        ----------
        update_color_mapping : bool
            If set to True, the function will recalculate the color cycle map
            or colormap (whichever is being used). If set to False, the function
            will use the current color cycle map or color map. For example, if you
            are adding/modifying points and want them to be colored with the same
            mapping as the other points (i.e., the new points shouldn't affect
            the color cycle map or colormap), set ``update_color_mapping=False``.
            Default value is False.
        """
        self._border._refresh_colors(self.properties, update_color_mapping)
        self._face._refresh_colors(self.properties, update_color_mapping)

    def _get_state(self):
        """Get dictionary of layer state.

        Returns
        -------
        state : dict
            Dictionary of layer state.
        """

        # must be self.data and not self._points_data
        # self._points_data includes invalid nodes from graph buffer.
        not_empty = len(self.data) > 0
        state = self._get_base_state()
        state.update(
            {
                'symbol': self.symbol if not_empty else [self.current_symbol],
                'border_width': self.border_width,
                'border_width_is_relative': self.border_width_is_relative,
                'face_color': self.face_color
                if not_empty
                else [self.current_face_color],
                'face_color_cycle': self.face_color_cycle,
                'face_colormap': self.face_colormap.name,
                'face_contrast_limits': self.face_contrast_limits,
                'border_color': self.border_color
                if not_empty
                else [self.current_border_color],
                'border_color_cycle': self.border_color_cycle,
                'border_colormap': self.border_colormap.name,
                'border_contrast_limits': self.border_contrast_limits,
                'properties': self.properties,
                'property_choices': self.property_choices,
                'text': self.text.dict(),
                'out_of_slice_display': self.out_of_slice_display,
                'n_dimensional': self.out_of_slice_display,
                'size': self.size,
                'ndim': self.ndim,
                'data': self.data,
                'features': self.features,
                'feature_defaults': self.feature_defaults,
                'shading': self.shading,
                'antialiasing': self.antialiasing,
                'canvas_size_limits': self.canvas_size_limits,
                'shown': self.shown,
            }
        )
        return state

    @property
    def selected_data(self) -> Selection[int]:
        """set: set of currently selected points."""
        return self._selected_data

    @selected_data.setter
    def selected_data(self, selected_data: Sequence[int]) -> None:
        self._selected_data.clear()
        self._selected_data.update(set(selected_data))
        self._selected_view = list(
            np.intersect1d(
                np.array(list(self._selected_data)),
                self._indices_view,
                return_indices=True,
            )[2]
        )

        # Update properties based on selected points
        if not len(self._selected_data):
            self._set_highlight()
            return
        index = list(self._selected_data)
<<<<<<< HEAD
        if (
            unique_border_color := _unique_element(self.border_color[index])
        ) is not None:
            with self.block_update_properties():
                self.current_border_color = unique_border_color
=======
        with self.block_update_properties():
            if (
                unique_edge_color := _unique_element(self.edge_color[index])
            ) is not None:
                self.current_edge_color = unique_edge_color
>>>>>>> b9bd525a

            if (
                unique_face_color := _unique_element(self.face_color[index])
            ) is not None:
                self.current_face_color = unique_face_color

            if (unique_size := _unique_element(self.size[index])) is not None:
                self.current_size = unique_size

<<<<<<< HEAD
        if (
            unique_border_width := _unique_element(self.border_width[index])
        ) is not None:
            with self.block_update_properties():
                self.current_border_width = unique_border_width
        if (unique_symbol := _unique_element(self.symbol[index])) is not None:
            with self.block_update_properties():
=======
            if (
                unique_edge_width := _unique_element(self.edge_width[index])
            ) is not None:
                self.current_edge_width = unique_edge_width
            if (
                unique_symbol := _unique_element(self.symbol[index])
            ) is not None:
>>>>>>> b9bd525a
                self.current_symbol = unique_symbol

            unique_properties = {}
            for k, v in self.properties.items():
                unique_properties[k] = _unique_element(v[index])

            if all(p is not None for p in unique_properties.values()):
                self.current_properties = unique_properties

        self._set_highlight()

    def interaction_box(self, index) -> Optional[np.ndarray]:
        """Create the interaction box around a list of points in view.

        Parameters
        ----------
        index : list
            List of points around which to construct the interaction box.

        Returns
        -------
        box : np.ndarray or None
            4x2 array of corners of the interaction box in clockwise order
            starting in the upper-left corner.
        """
        if len(index) > 0:
            data = self._view_data[index]
            size = self._view_size[index]
            data = points_to_squares(data, size)
            return create_box(data)
        return None

    @Layer.mode.getter
    def mode(self) -> str:
        """str: Interactive mode

        Interactive mode. The normal, default mode is PAN_ZOOM, which
        allows for normal interactivity with the canvas.

        In ADD mode clicks of the cursor add points at the clicked location.

        In SELECT mode the cursor can select points by clicking on them or
        by dragging a box around them. Once selected points can be moved,
        have their properties edited, or be deleted.
        """
        return str(self._mode)

    def _mode_setter_helper(self, mode):
        mode = super()._mode_setter_helper(mode)
        if mode == self._mode:
            return mode

        if mode == Mode.ADD:
            self.selected_data = set()
            self.mouse_pan = True
        elif mode != Mode.SELECT or self._mode != Mode.SELECT:
            self._selected_data_stored = set()

        self._set_highlight()
        return mode

    @property
    def _indices_view(self):
        return self.__indices_view

    @_indices_view.setter
    def _indices_view(self, value):
        if len(self._shown) == 0:
            self.__indices_view = np.empty(0, int)
        else:
            self.__indices_view = value[self.shown[value]]

    @property
    def _view_data(self) -> np.ndarray:
        """Get the coords of the points in view

        Returns
        -------
        view_data : (N x D) np.ndarray
            Array of coordinates for the N points in view
        """
        if len(self._indices_view) > 0:
            data = self._points_data[
                np.ix_(self._indices_view, self._slice_input.displayed)
            ]
        else:
            # if no points in this slice send dummy data
            data = np.zeros((0, self._slice_input.ndisplay))

        return data

    @property
    def _view_text(self) -> np.ndarray:
        """Get the values of the text elements in view

        Returns
        -------
        text : (N x 1) np.ndarray
            Array of text strings for the N text elements in view
        """
        # This may be triggered when the string encoding instance changed,
        # in which case it has no cached values, so generate them here.
        self.text.string._apply(self.features)
        return self.text.view_text(self._indices_view)

    @property
    def _view_text_coords(self) -> Tuple[np.ndarray, str, str]:
        """Get the coordinates of the text elements in view

        Returns
        -------
        text_coords : (N x D) np.ndarray
            Array of coordinates for the N text elements in view
        anchor_x : str
            The vispy text anchor for the x axis
        anchor_y : str
            The vispy text anchor for the y axis
        """
        return self.text.compute_text_coords(
            self._view_data,
            self._slice_input.ndisplay,
            self._slice_input.order,
        )

    @property
    def _view_text_color(self) -> np.ndarray:
        """Get the colors of the text elements at the given indices."""
        self.text.color._apply(self.features)
        return self.text._view_color(self._indices_view)

    @property
    def _view_size(self) -> np.ndarray:
        """Get the sizes of the points in view

        Returns
        -------
        view_size : (N,) np.ndarray
            Array of sizes for the N points in view
        """
        if len(self._indices_view) > 0:
            sizes = self.size[self._indices_view] * self._view_size_scale
        else:
            # if no points, return an empty list
            sizes = np.array([])
        return sizes

    @property
    def _view_symbol(self) -> np.ndarray:
        """Get the symbols of the points in view

        Returns
        -------
        symbol : (N,) np.ndarray
            Array of symbol strings for the N points in view
        """
        return self.symbol[self._indices_view]

    @property
    def _view_border_width(self) -> np.ndarray:
        """Get the border_width of the points in view

        Returns
        -------
        view_border_width : (N,) np.ndarray
            Array of border_widths for the N points in view
        """
        return self.border_width[self._indices_view]

    @property
    def _view_face_color(self) -> np.ndarray:
        """Get the face colors of the points in view

        Returns
        -------
        view_face_color : (N x 4) np.ndarray
            RGBA color array for the face colors of the N points in view.
            If there are no points in view, returns array of length 0.
        """
        return self.face_color[self._indices_view]

    @property
    def _view_border_color(self) -> np.ndarray:
        """Get the border colors of the points in view

        Returns
        -------
        view_border_color : (N x 4) np.ndarray
            RGBA color array for the border colors of the N points in view.
            If there are no points in view, returns array of length 0.
        """
        return self.border_color[self._indices_view]

    def _reset_editable(self) -> None:
        """Set editable mode based on layer properties."""
        # interaction currently does not work for 2D layers being rendered in 3D
        self.editable = not (
            self.ndim == 2 and self._slice_input.ndisplay == 3
        )

    def _on_editable_changed(self) -> None:
        if not self.editable:
            self.mode = Mode.PAN_ZOOM

    def _get_value(self, position) -> Optional[int]:
        """Index of the point at a given 2D position in data coordinates.

        Parameters
        ----------
        position : tuple
            Position in data coordinates.

        Returns
        -------
        value : int or None
            Index of point that is at the current coordinate if any.
        """
        # Display points if there are any in this slice
        view_data = self._view_data
        selection = None
        if len(view_data) > 0:
            displayed_position = [
                position[i] for i in self._slice_input.displayed
            ]
            # positions are scaled anisotropically by scale, but sizes are not,
            # so we need to calculate the ratio to correctly map to screen coordinates
            scale_ratio = (
                self.scale[self._slice_input.displayed] / self.scale[-1]
            )
            # Get the point sizes
            # TODO: calculate distance in canvas space to account for canvas_size_limits.
            # Without this implementation, point hover and selection (and anything depending
            # on self.get_value()) won't be aware of the real extent of points, causing
            # unexpected behaviour. See #3734 for details.
            distances = abs(view_data - displayed_position)
            in_slice_matches = np.all(
                distances
                <= np.expand_dims(self._view_size, axis=1) / scale_ratio / 2,
                axis=1,
            )
            indices = np.where(in_slice_matches)[0]
            if len(indices) > 0:
                selection = self._indices_view[indices[-1]]

        return selection

    def _get_value_3d(
        self,
        start_point: np.ndarray,
        end_point: np.ndarray,
        dims_displayed: List[int],
    ) -> Optional[int]:
        """Get the layer data value along a ray

        Parameters
        ----------
        start_point : np.ndarray
            The start position of the ray used to interrogate the data.
        end_point : np.ndarray
            The end position of the ray used to interrogate the data.
        dims_displayed : List[int]
            The indices of the dimensions currently displayed in the Viewer.

        Returns
        -------
        value : Union[int, None]
            The data value along the supplied ray.
        """
        if (start_point is None) or (end_point is None):
            # if the ray doesn't intersect the data volume, no points could have been intersected
            return None
        plane_point, plane_normal = displayed_plane_from_nd_line_segment(
            start_point, end_point, dims_displayed
        )

        # project the in view points onto the plane
        projected_points, projection_distances = project_points_onto_plane(
            points=self._view_data,
            plane_point=plane_point,
            plane_normal=plane_normal,
        )

        # rotate points and plane to be axis aligned with normal [0, 0, 1]
        rotated_points, rotation_matrix = rotate_points(
            points=projected_points,
            current_plane_normal=plane_normal,
            new_plane_normal=[0, 0, 1],
        )
        rotated_click_point = np.dot(rotation_matrix, plane_point)

        # positions are scaled anisotropically by scale, but sizes are not,
        # so we need to calculate the ratio to correctly map to screen coordinates
        scale_ratio = self.scale[self._slice_input.displayed] / self.scale[-1]
        # find the points the click intersects
        distances = abs(rotated_points - rotated_click_point)
        in_slice_matches = np.all(
            distances
            <= np.expand_dims(self._view_size, axis=1) / scale_ratio / 2,
            axis=1,
        )
        indices = np.where(in_slice_matches)[0]

        if len(indices) > 0:
            # find the point that is most in the foreground
            candidate_point_distances = projection_distances[indices]
            closest_index = indices[np.argmin(candidate_point_distances)]
            selection = self._indices_view[closest_index]
        else:
            selection = None
        return selection

    def get_ray_intersections(
        self,
        position: List[float],
        view_direction: np.ndarray,
        dims_displayed: List[int],
        world: bool = True,
    ) -> Union[Tuple[np.ndarray, np.ndarray], Tuple[None, None]]:
        """Get the start and end point for the ray extending
        from a point through the displayed bounding box.

        This method overrides the base layer, replacing the bounding box used
        to calculate intersections with a larger one which includes the size
        of points in view.

        Parameters
        ----------
        position
            the position of the point in nD coordinates. World vs. data
            is set by the world keyword argument.
        view_direction : np.ndarray
            a unit vector giving the direction of the ray in nD coordinates.
            World vs. data is set by the world keyword argument.
        dims_displayed
            a list of the dimensions currently being displayed in the viewer.
        world : bool
            True if the provided coordinates are in world coordinates.
            Default value is True.

        Returns
        -------
        start_point : np.ndarray
            The point on the axis-aligned data bounding box that the cursor click
            intersects with. This is the point closest to the camera.
            The point is the full nD coordinates of the layer data.
            If the click does not intersect the axis-aligned data bounding box,
            None is returned.
        end_point : np.ndarray
            The point on the axis-aligned data bounding box that the cursor click
            intersects with. This is the point farthest from the camera.
            The point is the full nD coordinates of the layer data.
            If the click does not intersect the axis-aligned data bounding box,
            None is returned.
        """
        if len(dims_displayed) != 3:
            return None, None

        # create the bounding box in data coordinates
        bounding_box = self._display_bounding_box_augmented(dims_displayed)

        if bounding_box is None:
            return None, None

        start_point, end_point = self._get_ray_intersections(
            position=position,
            view_direction=view_direction,
            dims_displayed=dims_displayed,
            world=world,
            bounding_box=bounding_box,
        )
        return start_point, end_point

    def _set_view_slice(self):
        """Sets the view given the indices to slice with."""

        # The new slicing code makes a request from the existing state and
        # executes the request on the calling thread directly.
        # For async slicing, the calling thread will not be the main thread.
        request = self._make_slice_request_internal(
            self._slice_input, self._slice_indices
        )
        response = request()
        self._update_slice_response(response)

    def _make_slice_request(self, dims) -> Any:
        """Make a Points slice request based on the given dims and these data."""
        slice_input = self._make_slice_input(
            dims.point, dims.ndisplay, dims.order
        )
        # See Image._make_slice_request to understand why we evaluate this here
        # instead of using `self._slice_indices`.
        slice_indices = slice_input.data_indices(
            self._data_to_world.inverse, round_index=False
        )
        return self._make_slice_request_internal(slice_input, slice_indices)

    @abstractmethod
    def _make_slice_request_internal(
        self, slice_input: _SliceInput, dims_indices: ArrayLike
    ):
        raise NotImplementedError

    def _update_slice_response(self, response: _PointSliceResponse):
        """Handle a slicing response."""
        self._slice_input = response.dims
        indices = response.indices
        scale = response.scale

        # Update the _view_size_scale in accordance to the self._indices_view setter.
        # If out_of_slice_display is False, scale is a number and not an array.
        # Therefore we have an additional if statement checking for
        # self._view_size_scale being an integer.
        if not isinstance(scale, np.ndarray):
            self._view_size_scale = scale
        elif len(self._shown) == 0:
            self._view_size_scale = np.empty(0, int)
        else:
            self._view_size_scale = scale[self.shown[indices]]

        self._indices_view = np.array(indices, dtype=int)
        # get the selected points that are in view
        self._selected_view = list(
            np.intersect1d(
                np.array(list(self._selected_data)),
                self._indices_view,
                return_indices=True,
            )[2]
        )
        with self.events.highlight.blocker():
            self._set_highlight(force=True)

    def _set_highlight(self, force=False):
        """Render highlights of shapes including boundaries, vertices,
        interaction boxes, and the drag selection box when appropriate.
        Highlighting only occurs in Mode.SELECT.

        Parameters
        ----------
        force : bool
            Bool that forces a redraw to occur when `True`
        """
        # Check if any point ids have changed since last call
        if (
            self.selected_data == self._selected_data_stored
            and self._value == self._value_stored
            and np.all(self._drag_box == self._drag_box_stored)
        ) and not force:
            return
        self._selected_data_stored = copy(self.selected_data)
        self._value_stored = copy(self._value)
        self._drag_box_stored = copy(self._drag_box)

        if self._value is not None or len(self._selected_view) > 0:
            if len(self._selected_view) > 0:
                index = copy(self._selected_view)
                # highlight the hovered point if not in adding mode
                if (
                    self._value in self._indices_view
                    and self._mode == Mode.SELECT
                    and not self._is_selecting
                ):
                    hover_point = list(self._indices_view).index(self._value)
                    if hover_point not in index:
                        index.append(hover_point)
                index.sort()
            else:
                # only highlight hovered points in select mode
                if (
                    self._value in self._indices_view
                    and self._mode == Mode.SELECT
                    and not self._is_selecting
                ):
                    hover_point = list(self._indices_view).index(self._value)
                    index = [hover_point]
                else:
                    index = []

            self._highlight_index = index
        else:
            self._highlight_index = []

        # only display dragging selection box in 2D
        if self._is_selecting:
            if self._drag_normal is None:
                pos = create_box(self._drag_box)
            else:
                pos = _create_box_from_corners_3d(
                    self._drag_box, self._drag_normal, self._drag_up
                )
            pos = pos[[*range(4), 0]]
        else:
            pos = None

        self._highlight_box = pos
        self.events.highlight()

    def _update_thumbnail(self):
        """Update thumbnail with current points and colors."""
        colormapped = np.zeros(self._thumbnail_shape)
        colormapped[..., 3] = 1
        view_data = self._view_data
        if len(view_data) > 0:
            # Get the zoom factor required to fit all data in the thumbnail.
            de = self._extent_data
            min_vals = [de[0, i] for i in self._slice_input.displayed]
            shape = np.ceil(
                [de[1, i] - de[0, i] + 1 for i in self._slice_input.displayed]
            ).astype(int)
            zoom_factor = np.divide(
                self._thumbnail_shape[:2], shape[-2:]
            ).min()

            # Maybe subsample the points.
            if len(view_data) > self._max_points_thumbnail:
                thumbnail_indices = np.random.randint(
                    0, len(view_data), self._max_points_thumbnail
                )
                points = view_data[thumbnail_indices]
            else:
                points = view_data
                thumbnail_indices = self._indices_view

            # Calculate the point coordinates in the thumbnail data space.
            thumbnail_shape = np.clip(
                np.ceil(zoom_factor * np.array(shape[:2])).astype(int),
                1,  # smallest side should be 1 pixel wide
                self._thumbnail_shape[:2],
            )
            coords = np.floor(
                (points[:, -2:] - min_vals[-2:] + 0.5) * zoom_factor
            ).astype(int)
            coords = np.clip(coords, 0, thumbnail_shape - 1)

            # Draw single pixel points in the colormapped thumbnail.
            colormapped = np.zeros((*thumbnail_shape, 4))
            colormapped[..., 3] = 1
            colors = self._face.colors[thumbnail_indices]
            colormapped[coords[:, 0], coords[:, 1]] = colors

        colormapped[..., 3] *= self.opacity
        self.thumbnail = colormapped

    @abstractmethod
    def add(self, coords: ArrayLike) -> None:
        """Adds points at coordinates.

        Parameters
        ----------
        coords : array
            Point or points to add to the layer data.
        """
        raise NotImplementedError

    @abstractmethod
    def remove_selected(self) -> None:
        """Removes selected points if any."""
        raise NotImplementedError

    def _move(
        self,
        selection_indices: Sequence[int],
        position: Sequence[Union[int, float]],
    ) -> None:
        """Move points relative to drag start location.

        Parameters
        ----------
        selection_indices : Sequence[int]
            Integer indices of points to move in self.data
        position : tuple
            Position to move points to in data coordinates.
        """
        if len(selection_indices) > 0:
            selection_indices = list(selection_indices)
            disp = list(self._slice_input.displayed)
            self._set_drag_start(selection_indices, position)
            ixgrid = np.ix_(selection_indices, disp)
            center = self._points_data[ixgrid].mean(axis=0)
            shift = np.array(position)[disp] - center - self._drag_start
            self._move_points(ixgrid, shift)
            self.refresh()
        self.events.data(value=self.data)

    @abstractmethod
    def _move_points(
        self, ixgrid: Tuple[np.ndarray, np.ndarray], shift: np.ndarray
    ) -> None:
        """Move points along a set a coordinates given a shift.

        Parameters
        ----------
        ixgrid : Tuple[np.ndarray, np.ndarray]
            Crossproduct indexing grid of node indices and dimensions, see `np.ix_`
        shift : np.ndarray
            Selected coordinates shift
        """
        raise NotImplementedError

    def _set_drag_start(
        self,
        selection_indices: Sequence[int],
        position: Sequence[Union[int, float]],
        center_by_data: bool = True,
    ) -> None:
        """Store the initial position at the start of a drag event.

        Parameters
        ----------
        selection_indices : set of int
            integer indices of selected data used to index into self.data
        position : Sequence of numbers
            position of the drag start in data coordinates.
        center_by_data : bool
            Center the drag start based on the selected data.
            Used for modifier drag_box selection.
        """
        selection_indices = list(selection_indices)
        dims_displayed = list(self._slice_input.displayed)
        if self._drag_start is None:
            self._drag_start = np.array(position, dtype=float)[dims_displayed]
            if len(selection_indices) > 0 and center_by_data:
                center = self._points_data[
                    np.ix_(selection_indices, dims_displayed)
                ].mean(axis=0)
                self._drag_start -= center

    def get_status(
        self,
        position: Optional[Tuple] = None,
        *,
        view_direction: Optional[np.ndarray] = None,
        dims_displayed: Optional[List[int]] = None,
        world: bool = False,
    ) -> dict:
        """Status message information of the data at a coordinate position.

        Parameters
        ----------
        position : tuple
            Position in either data or world coordinates.
        view_direction : Optional[np.ndarray]
            A unit vector giving the direction of the ray in nD world coordinates.
            The default value is None.
        dims_displayed : Optional[List[int]]
            A list of the dimensions currently being displayed in the viewer.
            The default value is None.
        world : bool
            If True the position is taken to be in world coordinates
            and converted into data coordinates. False by default.

        Returns
        -------
        source_info : dict
            Dict containing information that can be used in a status update.
        """
        if position is not None:
            value = self.get_value(
                position,
                view_direction=view_direction,
                dims_displayed=dims_displayed,
                world=world,
            )
        else:
            value = None

        source_info = self._get_source_info()
        source_info['coordinates'] = generate_layer_coords_status(
            position[-self.ndim :], value
        )

        # if this points layer has properties
        properties = self._get_properties(
            position,
            view_direction=view_direction,
            dims_displayed=dims_displayed,
            world=world,
        )
        if properties:
            source_info['coordinates'] += "; " + ", ".join(properties)

        return source_info

    def _get_tooltip_text(
        self,
        position,
        *,
        view_direction: Optional[np.ndarray] = None,
        dims_displayed: Optional[List[int]] = None,
        world: bool = False,
    ):
        """Tooltip message of the data at a coordinate position.

        Parameters
        ----------
        position : tuple
            Position in either data or world coordinates.
        view_direction : Optional[np.ndarray]
            A unit vector giving the direction of the ray in nD world coordinates.
            The default value is None.
        dims_displayed : Optional[List[int]]
            A list of the dimensions currently being displayed in the viewer.
            The default value is None.
        world : bool
            If True the position is taken to be in world coordinates
            and converted into data coordinates. False by default.

        Returns
        -------
        msg : string
            String containing a message that can be used as a tooltip.
        """
        return "\n".join(
            self._get_properties(
                position,
                view_direction=view_direction,
                dims_displayed=dims_displayed,
                world=world,
            )
        )

    def _get_properties(
        self,
        position,
        *,
        view_direction: Optional[np.ndarray] = None,
        dims_displayed: Optional[List[int]] = None,
        world: bool = False,
    ) -> list:
        if self.features.shape[1] == 0:
            return []

        value = self.get_value(
            position,
            view_direction=view_direction,
            dims_displayed=dims_displayed,
            world=world,
        )
        # if the cursor is not outside the image or on the background
        if value is None or value > len(self._points_data):
            return []

        return [
            f'{k}: {v[value]}'
            for k, v in self.features.items()
            if k != 'index'
            and len(v) > value
            and v[value] is not None
            and not (isinstance(v[value], float) and np.isnan(v[value]))
        ]


class Points(_BasePoints):
    """Points layer.

    Parameters
    ----------
    data : array (N, D)
        Coordinates for N points in D dimensions.
    ndim : int
        Number of dimensions for shapes. When data is not None, ndim must be D.
        An empty points layer can be instantiated with arbitrary ndim.
    features : dict[str, array-like] or DataFrame
        Features table where each row corresponds to a point and each column
        is a feature.
    feature_defaults : dict[str, Any] or DataFrame
        The default value of each feature in a table with one row.
    properties : dict {str: array (N,)}, DataFrame
        Properties for each point. Each property should be an array of length N,
        where N is the number of points.
    property_choices : dict {str: array (N,)}
        possible values for each property.
    text : str, dict
        Text to be displayed with the points. If text is set to a key in properties,
        the value of that property will be displayed. Multiple properties can be
        composed using f-string-like syntax (e.g., '{property_1}, {float_property:.2f}).
        A dictionary can be provided with keyword arguments to set the text values
        and display properties. See TextManager.__init__() for the valid keyword arguments.
        For example usage, see /napari/examples/add_points_with_text.py.
    symbol : str, array
        Symbols to be used for the point markers. Must be one of the
        following: arrow, clobber, cross, diamond, disc, hbar, ring,
        square, star, tailed_arrow, triangle_down, triangle_up, vbar, x.
    size : float, array
        Size of the point marker in data pixels. If given as a scalar, all points are made
        the same size. If given as an array, size must be the same or broadcastable
        to the same shape as the data.
    border_width : float, array
        Width of the symbol border in pixels.
    border_width_is_relative : bool
        If enabled, border_width is interpreted as a fraction of the point size.
    border_color : str, array-like, dict
        Color of the point marker border. Numeric color values should be RGB(A).
    border_color_cycle : np.ndarray, list
        Cycle of colors (provided as string name, RGB, or RGBA) to map to border_color if a
        categorical attribute is used color the vectors.
    border_colormap : str, napari.utils.Colormap
        Colormap to set border_color if a continuous attribute is used to set face_color.
    border_contrast_limits : None, (float, float)
        clims for mapping the property to a color map. These are the min and max value
        of the specified property that are mapped to 0 and 1, respectively.
        The default value is None. If set the none, the clims will be set to
        (property.min(), property.max())
    face_color : str, array-like, dict
        Color of the point marker body. Numeric color values should be RGB(A).
    face_color_cycle : np.ndarray, list
        Cycle of colors (provided as string name, RGB, or RGBA) to map to face_color if a
        categorical attribute is used color the vectors.
    face_colormap : str, napari.utils.Colormap
        Colormap to set face_color if a continuous attribute is used to set face_color.
    face_contrast_limits : None, (float, float)
        clims for mapping the property to a color map. These are the min and max value
        of the specified property that are mapped to 0 and 1, respectively.
        The default value is None. If set the none, the clims will be set to
        (property.min(), property.max())
    out_of_slice_display : bool
        If True, renders points not just in central plane but also slightly out of slice
        according to specified point marker size.
    n_dimensional : bool
        This property will soon be deprecated in favor of 'out_of_slice_display'.
        Use that instead.
    name : str
        Name of the layer.
    metadata : dict
        Layer metadata.
    scale : tuple of float
        Scale factors for the layer.
    translate : tuple of float
        Translation values for the layer.
    rotate : float, 3-tuple of float, or n-D array.
        If a float convert into a 2D rotation matrix using that value as an
        angle. If 3-tuple convert into a 3D rotation matrix, using a yaw,
        pitch, roll convention. Otherwise assume an nD rotation. Angles are
        assumed to be in degrees. They can be converted from radians with
        np.degrees if needed.
    shear : 1-D array or n-D array
        Either a vector of upper triangular values, or an nD shear matrix with
        ones along the main diagonal.
    affine : n-D array or napari.utils.transforms.Affine
        (N+1, N+1) affine transformation matrix in homogeneous coordinates.
        The first (N, N) entries correspond to a linear transform and
        the final column is a length N translation vector and a 1 or a napari
        `Affine` transform object. Applied as an extra transform on top of the
        provided scale, rotate, and shear values.
    opacity : float
        Opacity of the layer visual, between 0.0 and 1.0.
    blending : str
        One of a list of preset blending modes that determines how RGB and
        alpha values of the layer visual get mixed. Allowed values are
        {'opaque', 'translucent', and 'additive'}.
    visible : bool
        Whether the layer visual is currently being displayed.
    cache : bool
        Whether slices of out-of-core datasets should be cached upon retrieval.
        Currently, this only applies to dask arrays.
    shading : str, Shading
        Render lighting and shading on points. Options are:

        * 'none'
          No shading is added to the points.
        * 'spherical'
          Shading and depth buffer are changed to give a 3D spherical look to the points
    antialiasing: float
        Amount of antialiasing in canvas pixels.
    canvas_size_limits : tuple of float
        Lower and upper limits for the size of points in canvas pixels.
    shown : 1-D array of bool
        Whether to show each point.

    Attributes
    ----------
    data : array (N, D)
        Coordinates for N points in D dimensions.
    features : DataFrame-like
        Features table where each row corresponds to a point and each column
        is a feature.
    feature_defaults : DataFrame-like
        Stores the default value of each feature in a table with one row.
    properties : dict {str: array (N,)} or DataFrame
        Annotations for each point. Each property should be an array of length N,
        where N is the number of points.
    text : str
        Text to be displayed with the points. If text is set to a key in properties, the value of
        that property will be displayed. Multiple properties can be composed using f-string-like
        syntax (e.g., '{property_1}, {float_property:.2f}).
        For example usage, see /napari/examples/add_points_with_text.py.
    symbol : array of str
        Array of symbols for each point.
    size : array (N, D)
        Array of sizes for each point in each dimension. Must have the same
        shape as the layer `data`.
    border_width : array (N,)
        Width of the marker borders in pixels for all points
    border_width : array (N,)
        Width of the marker borders for all points as a fraction of their size.
    border_color : Nx4 numpy array
        Array of border color RGBA values, one for each point.
    border_color_cycle : np.ndarray, list
        Cycle of colors (provided as string name, RGB, or RGBA) to map to border_color if a
        categorical attribute is used color the vectors.
    border_colormap : str, napari.utils.Colormap
        Colormap to set border_color if a continuous attribute is used to set face_color.
    border_contrast_limits : None, (float, float)
        clims for mapping the property to a color map. These are the min and max value
        of the specified property that are mapped to 0 and 1, respectively.
        The default value is None. If set the none, the clims will be set to
        (property.min(), property.max())
    face_color : Nx4 numpy array
        Array of face color RGBA values, one for each point.
    face_color_cycle : np.ndarray, list
        Cycle of colors (provided as string name, RGB, or RGBA) to map to face_color if a
        categorical attribute is used color the vectors.
    face_colormap : str, napari.utils.Colormap
        Colormap to set face_color if a continuous attribute is used to set face_color.
    face_contrast_limits : None, (float, float)
        clims for mapping the property to a color map. These are the min and max value
        of the specified property that are mapped to 0 and 1, respectively.
        The default value is None. If set the none, the clims will be set to
        (property.min(), property.max())
    current_symbol : Symbol
        Symbol for the next point to be added or the currently selected points.
    current_size : float
        Size of the marker for the next point to be added or the currently
        selected point.
    current_border_width : float
        border width of the marker for the next point to be added or the currently
        selected point.
    current_border_color : str
        border color of the marker border for the next point to be added or the currently
        selected point.
    current_face_color : str
        Face color of the marker border for the next point to be added or the currently
        selected point.
    out_of_slice_display : bool
        If True, renders points not just in central plane but also slightly out of slice
        according to specified point marker size.
    selected_data : Selection
        Integer indices of any selected points.
    mode : str
        Interactive mode. The normal, default mode is PAN_ZOOM, which
        allows for normal interactivity with the canvas.

        In ADD mode clicks of the cursor add points at the clicked location.

        In SELECT mode the cursor can select points by clicking on them or
        by dragging a box around them. Once selected points can be moved,
        have their properties edited, or be deleted.
    face_color_mode : str
        Face color setting mode.

        DIRECT (default mode) allows each point to be set arbitrarily

        CYCLE allows the color to be set via a color cycle over an attribute

        COLORMAP allows color to be set via a color map over an attribute
    border_color_mode : str
        border color setting mode.

        DIRECT (default mode) allows each point to be set arbitrarily

        CYCLE allows the color to be set via a color cycle over an attribute

        COLORMAP allows color to be set via a color map over an attribute
    shading : Shading
        Shading mode.
    antialiasing: float
        Amount of antialiasing in canvas pixels.
    canvas_size_limits : tuple of float
        Lower and upper limits for the size of points in canvas pixels.
    shown : 1-D array of bool
        Whether each point is shown.

    Notes
    -----
    _view_data : array (M, D)
        coordinates of points in the currently viewed slice.
    _view_size : array (M, )
        Size of the point markers in the currently viewed slice.
    _view_symbol : array (M, )
        Symbols of the point markers in the currently viewed slice.
    _view_border_width : array (M, )
        border width of the point markers in the currently viewed slice.
    _indices_view : array (M, )
        Integer indices of the points in the currently viewed slice and are shown.
    _selected_view :
        Integer indices of selected points in the currently viewed slice within
        the `_view_data` array.
    _selected_box : array (4, 2) or None
        Four corners of any box either around currently selected points or
        being created during a drag action. Starting in the top left and
        going clockwise.
    _drag_start : list or None
        Coordinates of first cursor click during a drag action. Gets reset to
        None after dragging is done.
    """

    @rename_argument(
        "edge_width", "border_width", since_version="0.5.0", version="0.6.0"
    )
    @rename_argument(
        "edge_width_is_relative",
        "border_width_is_relative",
        since_version="0.5.0",
        version="0.6.0",
    )
    @rename_argument(
        "edge_color", "border_color", since_version="0.5.0", version="0.6.0"
    )
    @rename_argument(
        "edge_color_cycle",
        "border_color_cycle",
        since_version="0.5.0",
        version="0.6.0",
    )
    @rename_argument(
        "edge_colormap",
        "border_colormap",
        since_version="0.5.0",
        version="0.6.0",
    )
    @rename_argument(
        "edge_contrast_limits",
        "border_contrast_limits",
        since_version="0.5.0",
        version="0.6.0",
    )
    def __init__(
        self,
        data=None,
        *,
        ndim=None,
        features=None,
        feature_defaults=None,
        properties=None,
        text=None,
        symbol='o',
        size=10,
        border_width=0.05,
        border_width_is_relative=True,
        border_color='dimgray',
        border_color_cycle=None,
        border_colormap='viridis',
        border_contrast_limits=None,
        face_color='white',
        face_color_cycle=None,
        face_colormap='viridis',
        face_contrast_limits=None,
        out_of_slice_display=False,
        n_dimensional=None,
        name=None,
        metadata=None,
        scale=None,
        translate=None,
        rotate=None,
        shear=None,
        affine=None,
        opacity=1,
        blending='translucent',
        visible=True,
        cache=True,
        property_choices=None,
        experimental_clipping_planes=None,
        shading='none',
        canvas_size_limits=(2, 10000),
        antialiasing=1,
        shown=True,
    ) -> None:
        if ndim is None and scale is not None:
            ndim = len(scale)

        data, ndim = fix_data_points(data, ndim)

        # Save the point coordinates
        self._data = np.asarray(data)

        super().__init__(
            data,
            ndim=ndim,
            features=features,
            feature_defaults=feature_defaults,
            properties=properties,
            text=text,
            symbol=symbol,
            size=size,
            border_width=border_width,
            border_width_is_relative=border_width_is_relative,
            border_color=border_color,
            border_color_cycle=border_color_cycle,
            border_colormap=border_colormap,
            border_contrast_limits=border_contrast_limits,
            face_color=face_color,
            face_color_cycle=face_color_cycle,
            face_colormap=face_colormap,
            face_contrast_limits=face_contrast_limits,
            out_of_slice_display=out_of_slice_display,
            n_dimensional=n_dimensional,
            name=name,
            metadata=metadata,
            scale=scale,
            translate=translate,
            rotate=rotate,
            shear=shear,
            affine=affine,
            opacity=opacity,
            blending=blending,
            visible=visible,
            cache=cache,
            property_choices=property_choices,
            experimental_clipping_planes=experimental_clipping_planes,
            shading=shading,
            canvas_size_limits=canvas_size_limits,
            antialiasing=antialiasing,
            shown=shown,
        )

        self.events.add(
            edge_width=deprecation_warning_event(
                "layer.events",
                "edge_width",
                "border_width",
                since_version="0.5.0",
                version="0.6.0",
            ),
            current_edge_width=deprecation_warning_event(
                "layer.events",
                "current_edge_width",
                "current_border_width",
                since_version="0.5.0",
                version="0.6.0",
            ),
            edge_width_is_relative=deprecation_warning_event(
                "layer.events",
                "edge_width_is_relative",
                "border_width_is_relative",
                since_version="0.5.0",
                version="0.6.0",
            ),
            edge_color=deprecation_warning_event(
                "layer.events",
                "edge_color",
                "border_color",
                since_version="0.5.0",
                version="0.6.0",
            ),
            current_edge_color=deprecation_warning_event(
                "layer.events",
                "current_edge_color",
                "current_border_color",
                since_version="0.5.0",
                version="0.6.0",
            ),
        )

    @classmethod
    def _add_deprecated_properties(cls) -> None:
        """Adds deprecated properties to class."""
        deprecated_properties = [
            "edge_width",
            "edge_width_is_relative",
            "current_edge_width",
            "edge_color",
            "edge_color_cycle",
            "edge_colormap",
            "edge_contrast_limits",
            "current_edge_color",
            "edge_color_mode",
        ]
        for old_property in deprecated_properties:
            new_property = old_property.replace("edge", "border")
            add_deprecated_property(
                cls,
                old_property,
                new_property,
                since_version="0.5.0",
                version="0.6.0",
            )

    @property
    def _points_data(self) -> np.ndarray:
        """Spatially distributed coordinates."""
        return self.data

    @property
    def data(self) -> np.ndarray:
        """(N, D) array: coordinates for N points in D dimensions."""
        return self._data

    @data.setter
    def data(self, data: Optional[np.ndarray]):
        data, _ = fix_data_points(data, self.ndim)
        cur_npoints = len(self._data)
        self._data = data

        # Add/remove property and style values based on the number of new points.
        with self.events.blocker_all(), self._border.events.blocker_all(), self._face.events.blocker_all():
            self._feature_table.resize(len(data))
            self.text.apply(self.features)
            if len(data) < cur_npoints:
                # If there are now fewer points, remove the size and colors of the
                # extra ones
                if len(self._border.colors) > len(data):
                    self._border._remove(
                        np.arange(len(data), len(self._border.colors))
                    )
                if len(self._face.colors) > len(data):
                    self._face._remove(
                        np.arange(len(data), len(self._face.colors))
                    )
                self._shown = self._shown[: len(data)]
                self._size = self._size[: len(data)]
                self._border_width = self._border_width[: len(data)]
                self._symbol = self._symbol[: len(data)]

            elif len(data) > cur_npoints:
                # If there are now more points, add the size and colors of the
                # new ones
                adding = len(data) - cur_npoints
                if len(self._size) > 0:
                    new_size = copy(self._size[-1])
                    for i in self._slice_input.displayed:
                        new_size[i] = self.current_size
                else:
                    # Add the default size, with a value for each dimension
                    new_size = np.repeat(
                        self.current_size, self._size.shape[1]
                    )
                size = np.repeat([new_size], adding, axis=0)

                if len(self._border_width) > 0:
                    new_border_width = copy(self._border_width[-1])
                else:
                    new_border_width = self.current_border_width
                border_width = np.repeat([new_border_width], adding, axis=0)

                if len(self._symbol) > 0:
                    new_symbol = copy(self._symbol[-1])
                else:
                    new_symbol = self.current_symbol
                symbol = np.repeat([new_symbol], adding, axis=0)

                # Add new colors, updating the current property value before
                # to handle any in-place modification of feature_defaults.
                # Also see: https://github.com/napari/napari/issues/5634
                current_properties = self._feature_table.currents()
                self._border._update_current_properties(current_properties)
                self._border._add(n_colors=adding)
                self._face._update_current_properties(current_properties)
                self._face._add(n_colors=adding)

                shown = np.repeat([True], adding, axis=0)
                self._shown = np.concatenate((self._shown, shown), axis=0)

                self.size = np.concatenate((self._size, size), axis=0)
                self.border_width = np.concatenate(
                    (self._border_width, border_width), axis=0
                )
                self.symbol = np.concatenate((self._symbol, symbol), axis=0)
                self.selected_data = set(np.arange(cur_npoints, len(data)))

        self._update_dims()
        self.events.data(value=self.data)
        self._reset_editable()

    def _get_ndim(self) -> int:
        """Determine number of dimensions of the layer."""
        return self.data.shape[1]

    def _make_slice_request_internal(
        self, slice_input: _SliceInput, dims_indices: ArrayLike
    ) -> _PointSliceRequest:
        return _PointSliceRequest(
            dims=slice_input,
            data=self.data,
            dims_indices=dims_indices,
            out_of_slice_display=self.out_of_slice_display,
            size=self.size,
        )

    def add(self, coords):
        """Adds points at coordinates.

        Parameters
        ----------
        coords : array
            Point or points to add to the layer data.
        """
        self.data = np.append(self.data, np.atleast_2d(coords), axis=0)
        self.events.data(
            value=self.data,
            action=ActionType.ADD.value,
            data_indices=(-1,),
            vertex_indices=((),),
        )

    def remove_selected(self):
        """Removes selected points if any."""
        index = list(self.selected_data)
        index.sort()
        if len(index):
            self._shown = np.delete(self._shown, index, axis=0)
            self._size = np.delete(self._size, index, axis=0)
            self._symbol = np.delete(self._symbol, index, axis=0)
            self._border_width = np.delete(self._border_width, index, axis=0)
            with self._border.events.blocker_all():
                self._border._remove(indices_to_remove=index)
            with self._face.events.blocker_all():
                self._face._remove(indices_to_remove=index)
            self._feature_table.remove(index)
            self.text.remove(index)
            if self._value in self.selected_data:
                self._value = None
            else:
                if self._value is not None:
                    # update the index of self._value to account for the
                    # data being removed
                    indices_removed = np.array(index) < self._value
                    offset = np.sum(indices_removed)
                    self._value -= offset
                    self._value_stored -= offset

            self.data = np.delete(self.data, index, axis=0)
            self.events.data(
                value=self.data,
                action=ActionType.REMOVE.value,
                data_indices=tuple(
                    self.selected_data,
                ),
                vertex_indices=((),),
            )
            self.selected_data = set()

<<<<<<< HEAD
    def _move_points(
        self, ixgrid: Tuple[np.ndarray, np.ndarray], shift: np.ndarray
=======
    def _move(
        self,
        selection_indices: Sequence[int],
        position: Sequence[Union[int, float]],
    ) -> None:
        """Move points relative to drag start location.

        Parameters
        ----------
        selection_indices : Sequence[int]
            Integer indices of points to move in self.data
        position : tuple
            Position to move points to in data coordinates.
        """
        if len(selection_indices) > 0:
            selection_indices = list(selection_indices)
            disp = list(self._slice_input.displayed)
            self._set_drag_start(selection_indices, position)
            center = self.data[np.ix_(selection_indices, disp)].mean(axis=0)
            shift = np.array(position)[disp] - center - self._drag_start
            self.data[np.ix_(selection_indices, disp)] = (
                self.data[np.ix_(selection_indices, disp)] + shift
            )
            self.refresh()
        self.events.data(
            value=self.data,
            action=ActionType.CHANGE.value,
            data_indices=tuple(selection_indices),
            vertex_indices=((),),
        )

    def _set_drag_start(
        self,
        selection_indices: Sequence[int],
        position: Sequence[Union[int, float]],
        center_by_data: bool = True,
>>>>>>> b9bd525a
    ) -> None:
        """Move points along a set a coordinates given a shift.

        Parameters
        ----------
        ixgrid : Tuple[np.ndarray, np.ndarray]
            Crossproduct indexing grid of node indices and dimensions, see `np.ix_`
        shift : np.ndarray
            Selected coordinates shift
        """
        self.data[ixgrid] = self.data[ixgrid] + shift

    def _paste_data(self):
        """Paste any point from clipboard and select them."""
        npoints = len(self._view_data)
        totpoints = len(self._points_data)

        if len(self._clipboard.keys()) > 0:
            not_disp = self._slice_input.not_displayed
            data = deepcopy(self._clipboard['data'])
            offset = [
                self._slice_indices[i] - self._clipboard['indices'][i]
                for i in not_disp
            ]
            data[:, not_disp] = data[:, not_disp] + np.array(offset)
            self._data = np.append(self.data, data, axis=0)
            self._shown = np.append(
                self.shown, deepcopy(self._clipboard['shown']), axis=0
            )
            self._size = np.append(
                self.size, deepcopy(self._clipboard['size']), axis=0
            )
            self._symbol = np.append(
                self.symbol, deepcopy(self._clipboard['symbol']), axis=0
            )

            self._feature_table.append(self._clipboard['features'])

            self.text._paste(**self._clipboard['text'])

            self._border_width = np.append(
                self.border_width,
                deepcopy(self._clipboard['border_width']),
                axis=0,
            )
            self._border._paste(
                colors=self._clipboard['border_color'],
                properties=_features_to_properties(
                    self._clipboard['features']
                ),
            )
            self._face._paste(
                colors=self._clipboard['face_color'],
                properties=_features_to_properties(
                    self._clipboard['features']
                ),
            )

            self._selected_view = list(
                range(npoints, npoints + len(self._clipboard['data']))
            )
            self._selected_data.update(
                set(range(totpoints, totpoints + len(self._clipboard['data'])))
            )
            self.refresh()

    def _copy_data(self):
        """Copy selected points to clipboard."""
        if len(self.selected_data) > 0:
            index = list(self.selected_data)
            self._clipboard = {
                'data': deepcopy(self.data[index]),
                'border_color': deepcopy(self.border_color[index]),
                'face_color': deepcopy(self.face_color[index]),
                'shown': deepcopy(self.shown[index]),
                'size': deepcopy(self.size[index]),
                'symbol': deepcopy(self.symbol[index]),
                'border_width': deepcopy(self.border_width[index]),
                'features': deepcopy(self.features.iloc[index]),
                'indices': self._slice_indices,
                'text': self.text._copy(index),
            }
        else:
            self._clipboard = {}

    def to_mask(
        self,
        *,
        shape: tuple,
        data_to_world: Optional[Affine] = None,
        isotropic_output: bool = True,
    ):
        """Return a binary mask array of all the points as balls.

        Parameters
        ----------
        shape : tuple
            The shape of the mask to be generated.
        data_to_world : Optional[Affine]
            The data-to-world transform of the output mask image. This likely comes from a reference image.
            If None, then this is the same as this layer's data-to-world transform.
        isotropic_output : bool
            If True, then force the output mask to always contain isotropic balls in data/pixel coordinates.
            Otherwise, allow the anisotropy in the data-to-world transform to squash the balls in certain dimensions.
            By default this is True, but you should set it to False if you are going to create a napari image
            layer from the result with the same data-to-world transform and want the visualized balls to be
            roughly isotropic.

        Returns
        -------
        np.ndarray
            The output binary mask array of the given shape containing this layer's points as balls.
        """
        if data_to_world is None:
            data_to_world = self._data_to_world
        mask = np.zeros(shape, dtype=bool)
        mask_world_to_data = data_to_world.inverse
        points_data_to_mask_data = self._data_to_world.compose(
            mask_world_to_data
        )
        points_in_mask_data_coords = np.atleast_2d(
            points_data_to_mask_data(self.data)
        )

        # Calculating the radii of the output points in the mask is complex.
        radii = self.size / 2

        # Scale each radius by the geometric mean scale of the Points layer to
        # keep the balls isotropic when visualized in world coordinates.
        # The geometric means are used instead of the arithmetic mean
        # to maintain the volume scaling factor of the transforms.
        point_data_to_world_scale = gmean(np.abs(self._data_to_world.scale))
        mask_world_to_data_scale = (
            gmean(np.abs(mask_world_to_data.scale))
            if isotropic_output
            else np.abs(mask_world_to_data.scale)
        )
        radii_scale = point_data_to_world_scale * mask_world_to_data_scale

        output_data_radii = radii[:, np.newaxis] * np.atleast_2d(radii_scale)

        for coords, radii in zip(
            points_in_mask_data_coords, output_data_radii
        ):
            # Define a minimal set of coordinates where the mask could be present
            # by defining an inclusive lower and exclusive upper bound for each dimension.
            lower_coords = np.maximum(np.floor(coords - radii), 0).astype(int)
            upper_coords = np.minimum(
                np.ceil(coords + radii) + 1, shape
            ).astype(int)
            # Generate every possible coordinate within the bounds defined above
            # in a grid of size D1 x D2 x ... x Dd x D (e.g. for D=2, this might be 4x5x2).
            submask_coords = [
                range(lower_coords[i], upper_coords[i])
                for i in range(self.ndim)
            ]
            submask_grids = np.stack(
                np.meshgrid(*submask_coords, copy=False, indexing='ij'),
                axis=-1,
            )
            # Update the mask coordinates based on the normalized square distance
            # using a logical or to maintain any existing positive mask locations.
            normalized_square_distances = np.sum(
                ((submask_grids - coords) / radii) ** 2, axis=-1
            )
            mask[np.ix_(*submask_coords)] |= normalized_square_distances <= 1
        return mask


Points._add_deprecated_properties()<|MERGE_RESOLUTION|>--- conflicted
+++ resolved
@@ -54,231 +54,10 @@
 DEFAULT_COLOR_CYCLE = np.array([[1, 0, 1, 1], [0, 1, 0, 1]])
 
 
-<<<<<<< HEAD
 class _BasePoints(Layer):
     """
     Implements the basic functionality of spatially distributed coordinates.
     Used by to display points and graph nodes.
-=======
-class Points(Layer):
-    """Points layer.
-
-    Parameters
-    ----------
-    data : array (N, D)
-        Coordinates for N points in D dimensions.
-    ndim : int
-        Number of dimensions for shapes. When data is not None, ndim must be D.
-        An empty points layer can be instantiated with arbitrary ndim.
-    features : dict[str, array-like] or DataFrame
-        Features table where each row corresponds to a point and each column
-        is a feature.
-    feature_defaults : dict[str, Any] or DataFrame
-        The default value of each feature in a table with one row.
-    properties : dict {str: array (N,)}, DataFrame
-        Properties for each point. Each property should be an array of length N,
-        where N is the number of points.
-    property_choices : dict {str: array (N,)}
-        possible values for each property.
-    text : str, dict
-        Text to be displayed with the points. If text is set to a key in properties,
-        the value of that property will be displayed. Multiple properties can be
-        composed using f-string-like syntax (e.g., '{property_1}, {float_property:.2f}).
-        A dictionary can be provided with keyword arguments to set the text values
-        and display properties. See TextManager.__init__() for the valid keyword arguments.
-        For example usage, see /napari/examples/add_points_with_text.py.
-    symbol : str, array
-        Symbols to be used for the point markers. Must be one of the
-        following: arrow, clobber, cross, diamond, disc, hbar, ring,
-        square, star, tailed_arrow, triangle_down, triangle_up, vbar, x.
-    size : float, array
-        Size of the point marker in data pixels. If given as a scalar, all points are made
-        the same size. If given as an array, size must be the same or broadcastable
-        to the same shape as the data.
-    edge_width : float, array
-        Width of the symbol edge in pixels.
-    edge_width_is_relative : bool
-        If enabled, edge_width is interpreted as a fraction of the point size.
-    edge_color : str, array-like, dict
-        Color of the point marker border. Numeric color values should be RGB(A).
-    edge_color_cycle : np.ndarray, list
-        Cycle of colors (provided as string name, RGB, or RGBA) to map to edge_color if a
-        categorical attribute is used color the vectors.
-    edge_colormap : str, napari.utils.Colormap
-        Colormap to set edge_color if a continuous attribute is used to set face_color.
-    edge_contrast_limits : None, (float, float)
-        clims for mapping the property to a color map. These are the min and max value
-        of the specified property that are mapped to 0 and 1, respectively.
-        The default value is None. If set the none, the clims will be set to
-        (property.min(), property.max())
-    face_color : str, array-like, dict
-        Color of the point marker body. Numeric color values should be RGB(A).
-    face_color_cycle : np.ndarray, list
-        Cycle of colors (provided as string name, RGB, or RGBA) to map to face_color if a
-        categorical attribute is used color the vectors.
-    face_colormap : str, napari.utils.Colormap
-        Colormap to set face_color if a continuous attribute is used to set face_color.
-    face_contrast_limits : None, (float, float)
-        clims for mapping the property to a color map. These are the min and max value
-        of the specified property that are mapped to 0 and 1, respectively.
-        The default value is None. If set the none, the clims will be set to
-        (property.min(), property.max())
-    out_of_slice_display : bool
-        If True, renders points not just in central plane but also slightly out of slice
-        according to specified point marker size.
-    n_dimensional : bool
-        This property will soon be deprecated in favor of 'out_of_slice_display'.
-        Use that instead.
-    name : str
-        Name of the layer.
-    metadata : dict
-        Layer metadata.
-    scale : tuple of float
-        Scale factors for the layer.
-    translate : tuple of float
-        Translation values for the layer.
-    rotate : float, 3-tuple of float, or n-D array.
-        If a float convert into a 2D rotation matrix using that value as an
-        angle. If 3-tuple convert into a 3D rotation matrix, using a yaw,
-        pitch, roll convention. Otherwise assume an nD rotation. Angles are
-        assumed to be in degrees. They can be converted from radians with
-        np.degrees if needed.
-    shear : 1-D array or n-D array
-        Either a vector of upper triangular values, or an nD shear matrix with
-        ones along the main diagonal.
-    affine : n-D array or napari.utils.transforms.Affine
-        (N+1, N+1) affine transformation matrix in homogeneous coordinates.
-        The first (N, N) entries correspond to a linear transform and
-        the final column is a length N translation vector and a 1 or a napari
-        `Affine` transform object. Applied as an extra transform on top of the
-        provided scale, rotate, and shear values.
-    opacity : float
-        Opacity of the layer visual, between 0.0 and 1.0.
-    blending : str
-        One of a list of preset blending modes that determines how RGB and
-        alpha values of the layer visual get mixed. Allowed values are
-        {'opaque', 'translucent', and 'additive'}.
-    visible : bool
-        Whether the layer visual is currently being displayed.
-    cache : bool
-        Whether slices of out-of-core datasets should be cached upon retrieval.
-        Currently, this only applies to dask arrays.
-    shading : str, Shading
-        Render lighting and shading on points. Options are:
-
-        * 'none'
-          No shading is added to the points.
-        * 'spherical'
-          Shading and depth buffer are changed to give a 3D spherical look to the points
-    antialiasing: float
-        Amount of antialiasing in canvas pixels.
-    canvas_size_limits : tuple of float
-        Lower and upper limits for the size of points in canvas pixels.
-    shown : 1-D array of bool
-        Whether to show each point.
-
-    Attributes
-    ----------
-    data : array (N, D)
-        Coordinates for N points in D dimensions.
-    features : DataFrame-like
-        Features table where each row corresponds to a point and each column
-        is a feature.
-    feature_defaults : DataFrame-like
-        Stores the default value of each feature in a table with one row.
-    properties : dict {str: array (N,)} or DataFrame
-        Annotations for each point. Each property should be an array of length N,
-        where N is the number of points.
-    text : str
-        Text to be displayed with the points. If text is set to a key in properties, the value of
-        that property will be displayed. Multiple properties can be composed using f-string-like
-        syntax (e.g., '{property_1}, {float_property:.2f}).
-        For example usage, see /napari/examples/add_points_with_text.py.
-    symbol : array of str
-        Array of symbols for each point.
-    size : array (N,)
-        Array of sizes for each point. Must have the same shape as the layer `data`.
-    edge_width : array (N,)
-        Width of the marker edges in pixels for all points
-    edge_width : array (N,)
-        Width of the marker edges for all points as a fraction of their size.
-    edge_color : Nx4 numpy array
-        Array of edge color RGBA values, one for each point.
-    edge_color_cycle : np.ndarray, list
-        Cycle of colors (provided as string name, RGB, or RGBA) to map to edge_color if a
-        categorical attribute is used color the vectors.
-    edge_colormap : str, napari.utils.Colormap
-        Colormap to set edge_color if a continuous attribute is used to set face_color.
-    edge_contrast_limits : None, (float, float)
-        clims for mapping the property to a color map. These are the min and max value
-        of the specified property that are mapped to 0 and 1, respectively.
-        The default value is None. If set the none, the clims will be set to
-        (property.min(), property.max())
-    face_color : Nx4 numpy array
-        Array of face color RGBA values, one for each point.
-    face_color_cycle : np.ndarray, list
-        Cycle of colors (provided as string name, RGB, or RGBA) to map to face_color if a
-        categorical attribute is used color the vectors.
-    face_colormap : str, napari.utils.Colormap
-        Colormap to set face_color if a continuous attribute is used to set face_color.
-    face_contrast_limits : None, (float, float)
-        clims for mapping the property to a color map. These are the min and max value
-        of the specified property that are mapped to 0 and 1, respectively.
-        The default value is None. If set the none, the clims will be set to
-        (property.min(), property.max())
-    current_symbol : Symbol
-        Symbol for the next point to be added or the currently selected points.
-    current_size : float
-        Size of the marker for the next point to be added or the currently
-        selected point.
-    current_edge_width : float
-        Edge width of the marker for the next point to be added or the currently
-        selected point.
-    current_edge_color : str
-        Edge color of the marker edge for the next point to be added or the currently
-        selected point.
-    current_face_color : str
-        Face color of the marker edge for the next point to be added or the currently
-        selected point.
-    out_of_slice_display : bool
-        If True, renders points not just in central plane but also slightly out of slice
-        according to specified point marker size.
-    selected_data : Selection
-        Integer indices of any selected points.
-    mode : str
-        Interactive mode. The normal, default mode is PAN_ZOOM, which
-        allows for normal interactivity with the canvas.
-
-        In ADD mode clicks of the cursor add points at the clicked location.
-
-        In SELECT mode the cursor can select points by clicking on them or
-        by dragging a box around them. Once selected points can be moved,
-        have their properties edited, or be deleted.
-    face_color_mode : str
-        Face color setting mode.
-
-        DIRECT (default mode) allows each point to be set arbitrarily
-
-        CYCLE allows the color to be set via a color cycle over an attribute
-
-        COLORMAP allows color to be set via a color map over an attribute
-    edge_color_mode : str
-        Edge color setting mode.
-
-        DIRECT (default mode) allows each point to be set arbitrarily
-
-        CYCLE allows the color to be set via a color cycle over an attribute
-
-        COLORMAP allows color to be set via a color map over an attribute
-    shading : Shading
-        Shading mode.
-    antialiasing: float
-        Amount of antialiasing in canvas pixels.
-    canvas_size_limits : tuple of float
-        Lower and upper limits for the size of points in canvas pixels.
-    shown : 1-D array of bool
-        Whether each point is shown.
->>>>>>> b9bd525a
 
     Refer to Points documentation.
     """
@@ -513,69 +292,6 @@
     def data(self, data: Any) -> None:
         raise NotImplementedError
 
-<<<<<<< HEAD
-=======
-        # Add/remove property and style values based on the number of new points.
-        with self.events.blocker_all(), self._edge.events.blocker_all(), self._face.events.blocker_all():
-            self._feature_table.resize(len(data))
-            self.text.apply(self.features)
-            if len(data) < cur_npoints:
-                # If there are now fewer points, remove the size and colors of the
-                # extra ones
-                if len(self._edge.colors) > len(data):
-                    self._edge._remove(
-                        np.arange(len(data), len(self._edge.colors))
-                    )
-                if len(self._face.colors) > len(data):
-                    self._face._remove(
-                        np.arange(len(data), len(self._face.colors))
-                    )
-                self._shown = self._shown[: len(data)]
-                self._size = self._size[: len(data)]
-                self._edge_width = self._edge_width[: len(data)]
-                self._symbol = self._symbol[: len(data)]
-
-            elif len(data) > cur_npoints:
-                # If there are now more points, add the size and colors of the
-                # new ones
-                adding = len(data) - cur_npoints
-                size = np.repeat(self.current_size, adding, axis=0)
-
-                if len(self._edge_width) > 0:
-                    new_edge_width = copy(self._edge_width[-1])
-                else:
-                    new_edge_width = self.current_edge_width
-                edge_width = np.repeat([new_edge_width], adding, axis=0)
-
-                if len(self._symbol) > 0:
-                    new_symbol = copy(self._symbol[-1])
-                else:
-                    new_symbol = self.current_symbol
-                symbol = np.repeat([new_symbol], adding, axis=0)
-
-                # Add new colors, updating the current property value before
-                # to handle any in-place modification of feature_defaults.
-                # Also see: https://github.com/napari/napari/issues/5634
-                current_properties = self._feature_table.currents()
-                self._edge._update_current_properties(current_properties)
-                self._edge._add(n_colors=adding)
-                self._face._update_current_properties(current_properties)
-                self._face._add(n_colors=adding)
-
-                shown = np.repeat([True], adding, axis=0)
-                self._shown = np.concatenate((self._shown, shown), axis=0)
-
-                self.size = np.concatenate((self._size, size), axis=0)
-                self.edge_width = np.concatenate(
-                    (self._edge_width, edge_width), axis=0
-                )
-                self.symbol = np.concatenate((self._symbol, symbol), axis=0)
-                self.selected_data = set(np.arange(cur_npoints, len(data)))
-
-        self._update_dims()
-        self._reset_editable()
-
->>>>>>> b9bd525a
     def _on_selection(self, selected):
         if selected:
             self._set_highlight()
@@ -807,12 +523,9 @@
 
     @size.setter
     def size(self, size: Union[int, float, np.ndarray, list]) -> None:
+        size = np.asarray(size)
         try:
-<<<<<<< HEAD
-            self._size = np.broadcast_to(size, self._points_data.shape).copy()
-=======
-            self._size = np.broadcast_to(size, len(self.data)).copy()
->>>>>>> b9bd525a
+            self._size = np.broadcast_to(size, len(self._points_data)).copy()
         except ValueError as e:
             # deprecated anisotropic sizes; extra check should be removed in future version
             try:
@@ -1003,15 +716,8 @@
     def current_border_width(self, border_width: Union[None, float]) -> None:
         self._current_border_width = border_width
         if self._update_properties and len(self.selected_data) > 0:
-<<<<<<< HEAD
-            for i in self.selected_data:
-                self.border_width[i] = (
-                    self.border_width[i] > 0
-                ) * border_width
-=======
             idx = np.fromiter(self.selected_data, dtype=int)
-            self.edge_width[idx] = edge_width
->>>>>>> b9bd525a
+            self.border_width[idx] = border_width
             self.refresh()
             self.events.border_width()
         self.events.current_border_width()
@@ -1341,19 +1047,13 @@
             self._set_highlight()
             return
         index = list(self._selected_data)
-<<<<<<< HEAD
-        if (
-            unique_border_color := _unique_element(self.border_color[index])
-        ) is not None:
-            with self.block_update_properties():
-                self.current_border_color = unique_border_color
-=======
         with self.block_update_properties():
             if (
-                unique_edge_color := _unique_element(self.edge_color[index])
+                unique_border_color := _unique_element(
+                    self.border_color[index]
+                )
             ) is not None:
-                self.current_edge_color = unique_edge_color
->>>>>>> b9bd525a
+                self.current_border_color = unique_border_color
 
             if (
                 unique_face_color := _unique_element(self.face_color[index])
@@ -1363,23 +1063,15 @@
             if (unique_size := _unique_element(self.size[index])) is not None:
                 self.current_size = unique_size
 
-<<<<<<< HEAD
-        if (
-            unique_border_width := _unique_element(self.border_width[index])
-        ) is not None:
-            with self.block_update_properties():
+            if (
+                unique_border_width := _unique_element(
+                    self.border_width[index]
+                )
+            ) is not None:
                 self.current_border_width = unique_border_width
-        if (unique_symbol := _unique_element(self.symbol[index])) is not None:
-            with self.block_update_properties():
-=======
-            if (
-                unique_edge_width := _unique_element(self.edge_width[index])
-            ) is not None:
-                self.current_edge_width = unique_edge_width
             if (
                 unique_symbol := _unique_element(self.symbol[index])
             ) is not None:
->>>>>>> b9bd525a
                 self.current_symbol = unique_symbol
 
             unique_properties = {}
@@ -2266,11 +1958,8 @@
         For example usage, see /napari/examples/add_points_with_text.py.
     symbol : array of str
         Array of symbols for each point.
-    size : array (N, D)
-        Array of sizes for each point in each dimension. Must have the same
-        shape as the layer `data`.
-    border_width : array (N,)
-        Width of the marker borders in pixels for all points
+    size : array (N,)
+        Array of sizes for each point. Must have the same shape as the layer `data`.
     border_width : array (N,)
         Width of the marker borders for all points as a fraction of their size.
     border_color : Nx4 numpy array
@@ -2595,16 +2284,7 @@
                 # If there are now more points, add the size and colors of the
                 # new ones
                 adding = len(data) - cur_npoints
-                if len(self._size) > 0:
-                    new_size = copy(self._size[-1])
-                    for i in self._slice_input.displayed:
-                        new_size[i] = self.current_size
-                else:
-                    # Add the default size, with a value for each dimension
-                    new_size = np.repeat(
-                        self.current_size, self._size.shape[1]
-                    )
-                size = np.repeat([new_size], adding, axis=0)
+                size = np.repeat(self._current_size, adding, axis=0)
 
                 if len(self._border_width) > 0:
                     new_border_width = copy(self._border_width[-1])
@@ -2709,47 +2389,8 @@
             )
             self.selected_data = set()
 
-<<<<<<< HEAD
     def _move_points(
         self, ixgrid: Tuple[np.ndarray, np.ndarray], shift: np.ndarray
-=======
-    def _move(
-        self,
-        selection_indices: Sequence[int],
-        position: Sequence[Union[int, float]],
-    ) -> None:
-        """Move points relative to drag start location.
-
-        Parameters
-        ----------
-        selection_indices : Sequence[int]
-            Integer indices of points to move in self.data
-        position : tuple
-            Position to move points to in data coordinates.
-        """
-        if len(selection_indices) > 0:
-            selection_indices = list(selection_indices)
-            disp = list(self._slice_input.displayed)
-            self._set_drag_start(selection_indices, position)
-            center = self.data[np.ix_(selection_indices, disp)].mean(axis=0)
-            shift = np.array(position)[disp] - center - self._drag_start
-            self.data[np.ix_(selection_indices, disp)] = (
-                self.data[np.ix_(selection_indices, disp)] + shift
-            )
-            self.refresh()
-        self.events.data(
-            value=self.data,
-            action=ActionType.CHANGE.value,
-            data_indices=tuple(selection_indices),
-            vertex_indices=((),),
-        )
-
-    def _set_drag_start(
-        self,
-        selection_indices: Sequence[int],
-        position: Sequence[Union[int, float]],
-        center_by_data: bool = True,
->>>>>>> b9bd525a
     ) -> None:
         """Move points along a set a coordinates given a shift.
 
