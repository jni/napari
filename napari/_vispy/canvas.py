--- conflicted
+++ resolved
@@ -1,12 +1,10 @@
 """VispyCanvas class.
 """
-<<<<<<< HEAD
+from __future__ import annotations
+
 import time
-=======
-from __future__ import annotations
-
 from typing import TYPE_CHECKING
->>>>>>> 5082235a
+
 from weakref import WeakSet
 
 import numpy as np
@@ -28,14 +26,8 @@
     mouse_wheel_callbacks,
 )
 
-<<<<<<< HEAD
-from ..utils.colormaps.standardize_color import transform_color
-from ..utils.events import EmitterGroup, Event
-from .utils.gl import get_max_texture_sizes
-=======
 if TYPE_CHECKING:
     from typing import Callable, List, Optional, Tuple, Union
->>>>>>> 5082235a
 
     import numpy.typing as npt
     from qtpy.QtCore import Qt, pyqtBoundSignal
@@ -371,94 +363,8 @@
         """
         if event.pos is None:
             return
-<<<<<<< HEAD
+
         super()._process_mouse_event(event)
-
-
-class FramerateMonitor:
-    """Tracks and filters the framerate emitted from the canvas measure_fps() callback."""
-
-    def __init__(
-        self,
-        fps_window: float = 0.5,
-        stale_threshold: float = 0.6,
-        debounce_threshold: int = 2,
-    ):
-
-        self.events = EmitterGroup(source=self, fps=Event)
-        self._fps_window = fps_window
-        self._debounce_counter = 0
-        self._debounce_threshold = debounce_threshold
-        self._last_update = time.time()
-        self._stale_threshold = stale_threshold
-
-        self._fps = 0
-        self._measuring = False
-
-        self._last_measurement_valid = False
-
-    @property
-    def fps(self) -> float:
-        """The most recently measure framerate in frames per second."""
-        return self._fps
-
-    @property
-    def valid(self) -> bool:
-        """Flag set to True if the current fps measurement is valid."""
-        return self._last_measurement_valid and not self._fps_stale()
-
-    def _fps_stale(self):
-        """Check if the too much time has elapsed since the last fps update.
-
-        Returns
-        -------
-        fps_stale : bool
-            Flag set to True if the time since the last update is greater
-            than the _stale_threshold
-        """
-        return (time.time() - self._last_update) > self._stale_threshold
-
-    def update_fps(self, fps: float):
-        """Update with the most recently measured framerate.
-
-        This only stores the new framerate if the last draw was within
-        the specified stale_threshold and the debounce condition has
-        been met.
-
-        If the framerate update is valid, the fps event is emitted.
-
-        This is generally connected to the canvas.measure_fps() callback.
-
-        Parameters
-        ----------
-        fps : float
-            The newly measured framerate in frames per second.
-        """
-        if not self._fps_stale():
-            # do nothing if the last fps measurement is still valid
-            return
-        elif self._measuring is False:
-            # if the measurement is stale, start measuring
-            self._last_measurement_valid = False
-            self._measuring = True
-            self._debounce_counter = 0
-
-        # debounce and update fps
-        # we need to debounce because the fps average is
-        # calculated over multiple calls, so the first ones
-        # are not very accurate
-        self._debounce_counter += 1
-        if self._debounce_counter > self._debounce_threshold:
-            self._fps = fps
-
-            # update states
-            self._last_measurement_valid = True
-            self._measuring = False
-            self._last_update = time.time()
-
-            # emit the event
-            self.events.fps(fps=self.fps)
-=======
 
         # Add the view ray to the event
         event.view_direction = self.viewer.camera.calculate_nd_view_direction(
@@ -716,4 +622,88 @@
     def enable_dims_play(self, *args) -> None:
         """Enable playing of animation. False if awaiting a draw event"""
         self.viewer.dims._play_ready = True
->>>>>>> 5082235a
+
+
+class FramerateMonitor:
+    """Tracks and filters the framerate emitted from the canvas measure_fps() callback."""
+
+    def __init__(
+        self,
+        fps_window: float = 0.5,
+        stale_threshold: float = 0.6,
+        debounce_threshold: int = 2,
+    ):
+
+        self.events = EmitterGroup(source=self, fps=Event)
+        self._fps_window = fps_window
+        self._debounce_counter = 0
+        self._debounce_threshold = debounce_threshold
+        self._last_update = time.time()
+        self._stale_threshold = stale_threshold
+
+        self._fps = 0
+        self._measuring = False
+
+        self._last_measurement_valid = False
+
+    @property
+    def fps(self) -> float:
+        """The most recently measure framerate in frames per second."""
+        return self._fps
+
+    @property
+    def valid(self) -> bool:
+        """Flag set to True if the current fps measurement is valid."""
+        return self._last_measurement_valid and not self._fps_stale()
+
+    def _fps_stale(self):
+        """Check if the too much time has elapsed since the last fps update.
+
+        Returns
+        -------
+        fps_stale : bool
+            Flag set to True if the time since the last update is greater
+            than the _stale_threshold
+        """
+        return (time.time() - self._last_update) > self._stale_threshold
+
+    def update_fps(self, fps: float):
+        """Update with the most recently measured framerate.
+
+        This only stores the new framerate if the last draw was within
+        the specified stale_threshold and the debounce condition has
+        been met.
+
+        If the framerate update is valid, the fps event is emitted.
+
+        This is generally connected to the canvas.measure_fps() callback.
+
+        Parameters
+        ----------
+        fps : float
+            The newly measured framerate in frames per second.
+        """
+        if not self._fps_stale():
+            # do nothing if the last fps measurement is still valid
+            return
+        elif self._measuring is False:
+            # if the measurement is stale, start measuring
+            self._last_measurement_valid = False
+            self._measuring = True
+            self._debounce_counter = 0
+
+        # debounce and update fps
+        # we need to debounce because the fps average is
+        # calculated over multiple calls, so the first ones
+        # are not very accurate
+        self._debounce_counter += 1
+        if self._debounce_counter > self._debounce_threshold:
+            self._fps = fps
+
+            # update states
+            self._last_measurement_valid = True
+            self._measuring = False
+            self._last_update = time.time()
+
+            # emit the event
+            self.events.fps(fps=self.fps)