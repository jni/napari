--- conflicted
+++ resolved
@@ -4,15 +4,10 @@
 import numpy as np
 from vispy.visuals.transforms import MatrixTransform
 
-<<<<<<< HEAD
-from ...utils.events import disconnect_events
-from ...utils.misc import StringEnum
-from ..utils.gl import BLENDING_MODES, get_max_texture_sizes
-=======
 from napari._vispy.utils.gl import BLENDING_MODES, get_max_texture_sizes
 from napari.components.overlays.base import CanvasOverlay, SceneOverlay
 from napari.utils.events import disconnect_events
->>>>>>> 5082235a
+from napari.utils.misc import StringEnum
 
 
 class RenderQualityChange(StringEnum):
@@ -63,12 +58,9 @@
         self.layer = layer
         self._array_like = False
         self.node = node
-<<<<<<< HEAD
         self._rendering_quality = 1
-=======
         self.first_visible = False
         self.overlays = {}
->>>>>>> 5082235a
 
         (
             self.MAX_TEXTURE_SIZE_2D,
